# Changelog

*The format is based on [Keep a Changelog].*

[Keep a Changelog]: http://keepachangelog.com/en/1.0.0/


## **[Unreleased]**

### Added
<<<<<<< HEAD
- [#2102](https://github.com/wasmerio/wasmer/pull/2102) Use `sigsetjmp` and `siglongjmp` when available (i.e. on Linux and macOS), thus largely improving function call performance.
=======
- [#2103](https://github.com/wasmerio/wasmer/pull/2103) Add middleware (incl. metering) in the C API.
- [#2003](https://github.com/wasmerio/wasmer/pull/2003) Wasmer works with musl, and is built, tested and packaged for musl.
- [#2116](https://github.com/wasmerio/wasmer/pull/2116) Add a package for Windows that is not an installer, but all the `lib` and `include` files as for macOS and Linux.
>>>>>>> a4ddf2b4
- [#2153](https://github.com/wasmerio/wasmer/pull/2153) Add a `wasmer_features_t` unstable C API to define features for the engine and the compiler in the Wasm C API.
- [#2123](https://github.com/wasmerio/wasmer/pull/2123) Use `ENABLE_{{compiler_name}}=(0|1)` to resp. force to disable or enable a compiler when running the `Makefile`, e.g. `ENABLE_LLVM=1 make build-wasmer`.
- [#2123](https://github.com/wasmerio/wasmer/pull/2123) `libwasmer` comes with all available compilers per target instead of Cranelift only.
- [#2118](https://github.com/wasmerio/wasmer/pull/2118) Add an unstable non-standard C API to query available engines and compilers.
- [#2135](https://github.com/wasmerio/wasmer/pull/2135) [Documentation](./PACKAGING.md) for linux distribution maintainers

### Changed
- [#2201](https://github.com/wasmerio/wasmer/pull/2201) Implement `loupe::MemoryUsage` for `wasmer::Instance`.
- [#2200](https://github.com/wasmerio/wasmer/pull/2200) Implement `loupe::MemoryUsage` for `wasmer::Module`.
- [#2199](https://github.com/wasmerio/wasmer/pull/2199) Implement `loupe::MemoryUsage` for `wasmer::Store`.
- [#2140](https://github.com/wasmerio/wasmer/pull/2140) Reduce the number of dependencies in the `wasmer.dll` shared library by statically compiling CRT.
- [#2113](https://github.com/wasmerio/wasmer/pull/2113) Bump minimum supported Rust version to 1.49
- [#2144](https://github.com/wasmerio/wasmer/pull/2144) Bump cranelift version to 0.70
- [#2149](https://github.com/wasmerio/wasmer/pull/2144) `wasmer-engine-native` looks for clang-11 instead of clang-10.

### Fixed
- [#2108](https://github.com/wasmerio/wasmer/pull/2108) The Object Native Engine generates code that now compiles correctly with C++.
- [#2125](https://github.com/wasmerio/wasmer/pull/2125) Fix RUSTSEC-2021-0023.
- [#2155](https://github.com/wasmerio/wasmer/pull/2155) Fix the implementation of shift and rotate in the LLVM compiler.
- [#2117](https://github.com/wasmerio/wasmer/pull/2117) Formalize API prefixes in the C API. Only unstable functions have been renamed.
- [#2097](https://github.com/wasmerio/wasmer/pull/2097) Fix how string's length is computed in `wasm_cpu_features_add` in the C API.
- [#2101](https://github.com/wasmerio/wasmer/pull/2101) cflags emitted by `wasmer config --pkg-config` are now correct.

## 1.0.2 - 2021-02-04

### Added
- [#2053](https://github.com/wasmerio/wasmer/pull/2053) Implement the non-standard `wasi_get_unordered_imports` function in the C API.
- [#2072](https://github.com/wasmerio/wasmer/pull/2072) Add `wasm_config_set_target`, along with `wasm_target_t`, `wasm_triple_t` and `wasm_cpu_features_t` in the unstable C API.
- [#2059](https://github.com/wasmerio/wasmer/pull/2059) Ability to capture `stdout` and `stderr` with WASI in the C API.
- [#2040](https://github.com/wasmerio/wasmer/pull/2040) Add `InstanceHandle::vmoffsets` to expose the offsets of the `vmctx` region.
- [#2026](https://github.com/wasmerio/wasmer/pull/2026) Expose trap code of a `RuntimeError`, if it's a `Trap`.
- [#2054](https://github.com/wasmerio/wasmer/pull/2054) Add `wasm_config_delete` to the Wasm C API.
- [#2072](https://github.com/wasmerio/wasmer/pull/2072) Added cross-compilation to Wasm C API.

### Changed
- [#2085](https://github.com/wasmerio/wasmer/pull/2085) Update to latest inkwell and LLVM 11.
- [#2037](https://github.com/wasmerio/wasmer/pull/2037) Improved parallelism of LLVM with the Native/Object engine
- [#2012](https://github.com/wasmerio/wasmer/pull/2012) Refactor Singlepass init stack assembly (more performant now)
- [#2036](https://github.com/wasmerio/wasmer/pull/2036) Optimize memory allocated for Function type definitions
- [#2083](https://github.com/wasmerio/wasmer/pull/2083) Mark `wasi_env_set_instance` and `wasi_env_set_memory` as deprecated. You may simply remove the calls with no side-effect.
- [#2056](https://github.com/wasmerio/wasmer/pull/2056) Change back to depend on the `enumset` crate instead of `wasmer_enumset`

### Fixed
- [#2066](https://github.com/wasmerio/wasmer/pull/2066) Include 'extern "C"' in our C headers when included by C++ code.
- [#2090](https://github.com/wasmerio/wasmer/pull/2090) `wasi_env_t` needs to be freed with `wasi_env_delete` in the C API.
- [#2084](https://github.com/wasmerio/wasmer/pull/2084) Avoid calling the function environment finalizer more than once when the environment has been cloned in the C API.
- [#2069](https://github.com/wasmerio/wasmer/pull/2069) Use the new documentation for `include/README.md` in the Wasmer package.
- [#2042](https://github.com/wasmerio/wasmer/pull/2042) Parse more exotic environment variables in `wasmer run`.
- [#2041](https://github.com/wasmerio/wasmer/pull/2041) Documentation diagrams now have a solid white background rather than a transparent background.
- [#2070](https://github.com/wasmerio/wasmer/pull/2070) Do not drain the entire captured stream at first read with `wasi_env_read_stdout` or `_stderr` in the C API.
- [#2058](https://github.com/wasmerio/wasmer/pull/2058) Expose WASI versions to C correctly.
- [#2044](https://github.com/wasmerio/wasmer/pull/2044) Do not build C headers on docs.rs.

## 1.0.1 - 2021-01-12

This release includes a breaking change in the API (changing the trait `enumset::EnumsetType` to `wasmer_enumset::EnumSetType` and changing `enumset::EnumSet` in signatures to `wasmer_enumset::EnumSet` to work around a breaking change introduced by `syn`) but is being released as a minor version because `1.0.0` is also in a broken state due to a breaking change introduced by `syn` which affects `enumset` and thus `wasmer`.

This change is unlikely to affect any users of `wasmer`, but if it does please change uses of the `enumset` crate to the `wasmer_enumset` crate where possible.

### Added
- [#2010](https://github.com/wasmerio/wasmer/pull/2010) A new, experimental, minified build of `wasmer` called `wasmer-headless` will now be included with releases. `wasmer-headless` is the `wasmer` VM without any compilers attached, so it can only run precompiled Wasm modules.
- [#2005](https://github.com/wasmerio/wasmer/pull/2005) Added the arguments `alias` and `optional` to `WasmerEnv` derive's `export` attribute.

### Changed
- [#2006](https://github.com/wasmerio/wasmer/pull/2006) Use `wasmer_enumset`, a fork of the `enumset` crate to work around a breaking change in `syn`
- [#1985](https://github.com/wasmerio/wasmer/pull/1985) Bump minimum supported Rust version to 1.48

### Fixed
- [#2007](https://github.com/wasmerio/wasmer/pull/2007) Fix packaging of wapm on Windows
- [#2005](https://github.com/wasmerio/wasmer/pull/2005) Emscripten is now working again.

## 1.0.0 - 2021-01-05

### Added

- [#1969](https://github.com/wasmerio/wasmer/pull/1969) Added D integration to the README

### Changed
- [#1979](https://github.com/wasmerio/wasmer/pull/1979) `WasmPtr::get_utf8_string` was renamed to `WasmPtr::get_utf8_str` and made `unsafe`.

### Fixed
- [#1979](https://github.com/wasmerio/wasmer/pull/1979) `WasmPtr::get_utf8_string` now returns a `String`, fixing a soundness issue in certain circumstances. The old functionality is available under a new `unsafe` function, `WasmPtr::get_utf8_str`.

## 1.0.0-rc1 - 2020-12-23

### Added

* [#1894](https://github.com/wasmerio/wasmer/pull/1894) Added exports `wasmer::{CraneliftOptLevel, LLVMOptLevel}` to allow using `Cranelift::opt_level` and `LLVM::opt_level` directly via the `wasmer` crate

### Changed

* [#1941](https://github.com/wasmerio/wasmer/pull/1941) Turn `get_remaining_points`/`set_remaining_points` of the `Metering` middleware into free functions to allow using them in an ahead-of-time compilation setup
* [#1955](https://github.com/wasmerio/wasmer/pull/1955) Set `jit` as a default feature of the `wasmer-wasm-c-api` crate
* [#1944](https://github.com/wasmerio/wasmer/pull/1944) Require `WasmerEnv` to be `Send + Sync` even in dynamic functions.
* [#1963](https://github.com/wasmerio/wasmer/pull/1963) Removed `to_wasm_error` in favour of `impl From<BinaryReaderError> for WasmError`
* [#1962](https://github.com/wasmerio/wasmer/pull/1962) Replace `wasmparser::Result<()>` with `Result<(), MiddlewareError>` in middleware, allowing implementors to return errors in `FunctionMiddleware::feed`

### Fixed

- [#1949](https://github.com/wasmerio/wasmer/pull/1949) `wasm_<type>_vec_delete` functions no longer crash when the given vector is uninitialized, in the Wasmer C API
- [#1949](https://github.com/wasmerio/wasmer/pull/1949) The `wasm_frame_vec_t`, `wasm_functype_vec_t`, `wasm_globaltype_vec_t`, `wasm_memorytype_vec_t`, and `wasm_tabletype_vec_t` are now boxed vectors in the Wasmer C API

## 1.0.0-beta2 - 2020-12-16

### Added
 
* [#1916](https://github.com/wasmerio/wasmer/pull/1916) Add the `WASMER_VERSION*` constants with the `wasmer_version*` functions in the Wasmer C API
* [#1867](https://github.com/wasmerio/wasmer/pull/1867) Added `Metering::get_remaining_points` and `Metering::set_remaining_points` 
* [#1881](https://github.com/wasmerio/wasmer/pull/1881) Added `UnsupportedTarget` error to `CompileError`
* [#1908](https://github.com/wasmerio/wasmer/pull/1908) Implemented `TryFrom<Value<T>>` for `i32`/`u32`/`i64`/`u64`/`f32`/`f64`
* [#1927](https://github.com/wasmerio/wasmer/pull/1927) Added mmap support in `Engine::deserialize_from_file` to speed up artifact loading
* [#1911](https://github.com/wasmerio/wasmer/pull/1911) Generalized signature type in `Function::new` and `Function::new_with_env` to accept owned and reference `FunctionType` as well as array pairs. This allows users to define signatures as constants. Implemented `From<([Type; $N], [Type; $M])>` for `FunctionType` to support this.

### Changed

- [#1865](https://github.com/wasmerio/wasmer/pull/1865) Require that implementors of `WasmerEnv` also implement `Send`, `Sync`, and `Clone`.
- [#1851](https://github.com/wasmerio/wasmer/pull/1851) Improve test suite and documentation of the Wasmer C API
- [#1874](https://github.com/wasmerio/wasmer/pull/1874) Set `CompilerConfig` to be owned (following wasm-c-api)
- [#1880](https://github.com/wasmerio/wasmer/pull/1880) Remove cmake dependency for tests
- [#1924](https://github.com/wasmerio/wasmer/pull/1924) Rename reference implementation `wasmer::Tunables` to `wasmer::BaseTunables`. Export trait `wasmer_engine::Tunables` as `wasmer::Tunables`.

### Fixed

- [#1865](https://github.com/wasmerio/wasmer/pull/1865) Fix memory leaks with host function environments.
- [#1870](https://github.com/wasmerio/wasmer/pull/1870) Fixed Trap instruction address maps in Singlepass
* [#1914](https://github.com/wasmerio/wasmer/pull/1914) Implemented `TryFrom<Bytes> for Pages` instead of `From<Bytes> for Pages` to properly handle overflow errors

## 1.0.0-beta1 - 2020-12-01

### Added

- [#1839](https://github.com/wasmerio/wasmer/pull/1839) Added support for Metering Middleware
- [#1837](https://github.com/wasmerio/wasmer/pull/1837) It is now possible to use exports of an `Instance` even after the `Instance` has been freed
- [#1831](https://github.com/wasmerio/wasmer/pull/1831) Added support for Apple Silicon chips (`arm64-apple-darwin`)
- [#1739](https://github.com/wasmerio/wasmer/pull/1739) Improved function environment setup via `WasmerEnv` proc macro.
- [#1649](https://github.com/wasmerio/wasmer/pull/1649) Add outline of migration to 1.0.0 docs.

### Changed

- [#1739](https://github.com/wasmerio/wasmer/pull/1739) Environments passed to host function- must now implement the `WasmerEnv` trait. You can implement it on your existing type with `#[derive(WasmerEnv)]`.
- [#1838](https://github.com/wasmerio/wasmer/pull/1838) Deprecate `WasiEnv::state_mut`: prefer `WasiEnv::state` instead.
- [#1663](https://github.com/wasmerio/wasmer/pull/1663) Function environments passed to host functions now must be passed by `&` instead of `&mut`. This is a breaking change. This change fixes a race condition when a host function is called from multiple threads. If you need mutability in your environment, consider using `std::sync::Mutex` or other synchronization primitives.
- [#1830](https://github.com/wasmerio/wasmer/pull/1830) Minimum supported Rust version bumped to 1.47.0
- [#1810](https://github.com/wasmerio/wasmer/pull/1810) Make the `state` field of `WasiEnv` public

### Fixed

- [#1857](https://github.com/wasmerio/wasmer/pull/1857) Fix dynamic function with new Environment API
- [#1855](https://github.com/wasmerio/wasmer/pull/1855) Fix memory leak when using `wat2wasm` in the C API, the function now takes its output parameter by pointer rather than returning an allocated `wasm_byte_vec_t`.
- [#1841](https://github.com/wasmerio/wasmer/pull/1841) We will now panic when attempting to use a native function with a captured env as a host function. Previously this would silently do the wrong thing. See [#1840](https://github.com/wasmerio/wasmer/pull/1840) for info about Wasmer's support of closures as host functions.
- [#1764](https://github.com/wasmerio/wasmer/pull/1764) Fix bug in WASI `path_rename` allowing renamed files to be 1 directory below a preopened directory.

## 1.0.0-alpha5 - 2020-11-06

### Added

- [#1761](https://github.com/wasmerio/wasmer/pull/1761) Implement the `wasm_trap_t**` argument of `wasm_instance_new` in the Wasm C API.
- [#1687](https://github.com/wasmerio/wasmer/pull/1687) Add basic table example; fix ownership of local memory and local table metadata in the VM.
- [#1751](https://github.com/wasmerio/wasmer/pull/1751) Implement `wasm_trap_t` inside a function declared with `wasm_func_new_with_env` in the Wasm C API.
- [#1741](https://github.com/wasmerio/wasmer/pull/1741) Implement `wasm_memory_type` in the Wasm C API.
- [#1736](https://github.com/wasmerio/wasmer/pull/1736) Implement `wasm_global_type` in the Wasm C API.
- [#1699](https://github.com/wasmerio/wasmer/pull/1699) Update `wasm.h` to its latest version.
- [#1685](https://github.com/wasmerio/wasmer/pull/1685) Implement `wasm_exporttype_delete` in the Wasm C API.
- [#1725](https://github.com/wasmerio/wasmer/pull/1725) Implement `wasm_func_type` in the Wasm C API.
- [#1715](https://github.com/wasmerio/wasmer/pull/1715) Register errors from `wasm_module_serialize` in the Wasm C API.
- [#1709](https://github.com/wasmerio/wasmer/pull/1709) Implement `wasm_module_name` and `wasm_module_set_name` in the Wasm(er) C API.
- [#1700](https://github.com/wasmerio/wasmer/pull/1700) Implement `wasm_externtype_copy` in the Wasm C API.
- [#1785](https://github.com/wasmerio/wasmer/pull/1785) Add more examples on the Rust API.
- [#1783](https://github.com/wasmerio/wasmer/pull/1783) Handle initialized but empty results in `wasm_func_call` in the Wasm C API.
- [#1780](https://github.com/wasmerio/wasmer/pull/1780) Implement new SIMD zero-extend loads in compiler-llvm.
- [#1754](https://github.com/wasmerio/wasmer/pull/1754) Implement aarch64 ABI for compiler-llvm.
- [#1693](https://github.com/wasmerio/wasmer/pull/1693) Add `wasmer create-exe` subcommand.

### Changed

- [#1772](https://github.com/wasmerio/wasmer/pull/1772) Remove lifetime parameter from `NativeFunc`.
- [#1762](https://github.com/wasmerio/wasmer/pull/1762) Allow the `=` sign in a WASI environment variable value.
- [#1710](https://github.com/wasmerio/wasmer/pull/1710) Memory for function call trampolines is now owned by the Artifact.
- [#1781](https://github.com/wasmerio/wasmer/pull/1781) Cranelift upgrade to 0.67.
- [#1777](https://github.com/wasmerio/wasmer/pull/1777) Wasmparser update to 0.65.
- [#1775](https://github.com/wasmerio/wasmer/pull/1775) Improve LimitingTunables implementation.
- [#1720](https://github.com/wasmerio/wasmer/pull/1720) Autodetect llvm regardless of architecture.

### Fixed

- [#1718](https://github.com/wasmerio/wasmer/pull/1718) Fix panic in the API in some situations when the memory's min bound was greater than the memory's max bound.
- [#1731](https://github.com/wasmerio/wasmer/pull/1731) In compiler-llvm always load before store, to trigger any traps before any bytes are written.

## 1.0.0-alpha4 - 2020-10-08

### Added
- [#1635](https://github.com/wasmerio/wasmer/pull/1635) Implement `wat2wasm` in the Wasm C API.
- [#1636](https://github.com/wasmerio/wasmer/pull/1636) Implement `wasm_module_validate` in the Wasm C API.
- [#1657](https://github.com/wasmerio/wasmer/pull/1657) Implement `wasm_trap_t` and `wasm_frame_t` for Wasm C API; add examples in Rust and C of exiting early with a host function.

### Fixed
- [#1690](https://github.com/wasmerio/wasmer/pull/1690) Fix `wasm_memorytype_limits` where `min` and `max` represents pages, not bytes. Additionally, fixes the max limit sentinel value.
- [#1671](https://github.com/wasmerio/wasmer/pull/1671) Fix probestack firing inappropriately, and sometimes over/under allocating stack.
- [#1660](https://github.com/wasmerio/wasmer/pull/1660) Fix issue preventing map-dir aliases starting with `/` from working properly.
- [#1624](https://github.com/wasmerio/wasmer/pull/1624) Add Value::I32/Value::I64 converters from unsigned ints.

### Changed
- [#1682](https://github.com/wasmerio/wasmer/pull/1682) Improve error reporting when making a memory with invalid settings.
- [#1691](https://github.com/wasmerio/wasmer/pull/1691) Bump minimum supported Rust version to 1.46.0
- [#1645](https://github.com/wasmerio/wasmer/pull/1645) Move the install script to https://github.com/wasmerio/wasmer-install

## 1.0.0-alpha3 - 2020-09-14

### Fixed

- [#1620](https://github.com/wasmerio/wasmer/pull/1620) Fix bug causing the Wapm binary to not be packaged with the release
- [#1619](https://github.com/wasmerio/wasmer/pull/1619) Improve error message in engine-native when C compiler is missing

## 1.0.0-alpha02.0 - 2020-09-11

### Added

- [#1566](https://github.com/wasmerio/wasmer/pull/1566) Add support for opening special Unix files to the WASI FS

### Fixed

- [#1602](https://github.com/wasmerio/wasmer/pull/1602) Fix panic when calling host functions with negative numbers in certain situations
- [#1590](https://github.com/wasmerio/wasmer/pull/1590) Fix soundness issue in API of vm::Global

## TODO: 1.0.0-alpha01.0

- Wasmer refactor lands

## 0.17.1 - 2020-06-24

### Changed
- [#1439](https://github.com/wasmerio/wasmer/pull/1439) Move `wasmer-interface-types` into its own repository

### Fixed

- [#1554](https://github.com/wasmerio/wasmer/pull/1554) Update supported stable Rust version to 1.45.2.
- [#1552](https://github.com/wasmerio/wasmer/pull/1552) Disable `sigint` handler by default.

## 0.17.0 - 2020-05-11

### Added
- [#1331](https://github.com/wasmerio/wasmer/pull/1331) Implement the `record` type and instrutions for WIT
- [#1345](https://github.com/wasmerio/wasmer/pull/1345) Adding ARM testing in Azure Pipelines
- [#1329](https://github.com/wasmerio/wasmer/pull/1329) New numbers and strings instructions for WIT
- [#1285](https://github.com/wasmerio/wasmer/pull/1285) Greatly improve errors in `wasmer-interface-types`
- [#1303](https://github.com/wasmerio/wasmer/pull/1303) NaN canonicalization for singlepass backend.
- [#1313](https://github.com/wasmerio/wasmer/pull/1313) Add new high-level public API through `wasmer` crate. Includes many updates including:
  - Minor improvement: `imports!` macro now handles no trailing comma as well as a trailing comma in namespaces and between namespaces.
  - New methods on `Module`: `exports`, `imports`, and `custom_sections`.
  - New way to get exports from an instance with `let func_name: Func<i32, i64> = instance.exports.get("func_name");`.
  - Improved `Table` APIs including `set` which now allows setting functions directly.  TODO: update this more if `Table::get` gets made public in this PR
  - TODO: finish the list of changes here
- [#1305](https://github.com/wasmerio/wasmer/pull/1305) Handle panics from DynamicFunc.
- [#1300](https://github.com/wasmerio/wasmer/pull/1300) Add support for multiple versions of WASI tests: wasitests now test all versions of WASI.
- [#1292](https://github.com/wasmerio/wasmer/pull/1292) Experimental Support for Android (x86_64 and AArch64)

### Fixed
- [#1283](https://github.com/wasmerio/wasmer/pull/1283) Workaround for floating point arguments and return values in `DynamicFunc`s.

### Changed
- [#1401](https://github.com/wasmerio/wasmer/pull/1401) Make breaking change to `RuntimeError`: `RuntimeError` is now more explicit about its possible error values allowing for better insight into why a call into Wasm failed.
- [#1382](https://github.com/wasmerio/wasmer/pull/1382) Refactored test infranstructure (part 2)
- [#1380](https://github.com/wasmerio/wasmer/pull/1380) Refactored test infranstructure (part 1)
- [#1357](https://github.com/wasmerio/wasmer/pull/1357) Refactored bin commands into separate files
- [#1335](https://github.com/wasmerio/wasmer/pull/1335) Change mutability of `memory` to `const` in `wasmer_memory_data_length` in the C API
- [#1332](https://github.com/wasmerio/wasmer/pull/1332) Add option to `CompilerConfig` to force compiler IR verification off even when `debug_assertions` are enabled. This can be used to make debug builds faster, which may be important if you're creating a library that wraps Wasmer and depend on the speed of debug builds.
- [#1320](https://github.com/wasmerio/wasmer/pull/1320) Change `custom_sections` field in `ModuleInfo` to be more standards compliant by allowing multiple custom sections with the same name. To get the old behavior with the new API, you can add `.last().unwrap()` to accesses. For example, `module_info.custom_sections["custom_section_name"].last().unwrap()`.
- [#1301](https://github.com/wasmerio/wasmer/pull/1301) Update supported stable Rust version to 1.41.1.

## 0.16.2 - 2020-03-11

### Fixed

- [#1294](https://github.com/wasmerio/wasmer/pull/1294) Fix bug related to system calls in WASI that rely on reading from WasmPtrs as arrays of length 0. `WasmPtr` will now succeed on length 0 arrays again.

## 0.16.1 - 2020-03-11

### Fixed

- [#1291](https://github.com/wasmerio/wasmer/pull/1291) Fix installation packaging script to package the `wax` command.

## 0.16.0 - 2020-03-11

### Added
- [#1286](https://github.com/wasmerio/wasmer/pull/1286) Updated Windows Wasmer icons. Add wax
- [#1284](https://github.com/wasmerio/wasmer/pull/1284) Implement string and memory instructions in `wasmer-interface-types`

### Fixed
- [#1272](https://github.com/wasmerio/wasmer/pull/1272) Fix off-by-one error bug when accessing memory with a `WasmPtr` that contains the last valid byte of memory. Also changes the behavior of `WasmPtr<T, Array>` with a length of 0 and `WasmPtr<T>` where `std::mem::size_of::<T>()` is 0 to always return `None`

## 0.15.0 - 2020-03-04

- [#1263](https://github.com/wasmerio/wasmer/pull/1263) Changed the behavior of some WASI syscalls to now handle preopened directories more properly. Changed default `--debug` logging to only show Wasmer-related messages.
- [#1217](https://github.com/wasmerio/wasmer/pull/1217) Polymorphic host functions based on dynamic trampoline generation.
- [#1252](https://github.com/wasmerio/wasmer/pull/1252) Allow `/` in wasi `--mapdir` wasm path.
- [#1212](https://github.com/wasmerio/wasmer/pull/1212) Add support for GDB JIT debugging:
  - Add `--generate-debug-info` and `-g` flags to `wasmer run` to generate debug information during compilation. The debug info is passed via the GDB JIT interface to a debugger to allow source-level debugging of Wasm files. Currently only available on clif-backend.
  - Break public middleware APIs: there is now a `source_loc` parameter that should be passed through if applicable.
  - Break compiler trait methods such as `feed_local`, `feed_event` as well as `ModuleCodeGenerator::finalize`.

## 0.14.1 - 2020-02-24

- [#1245](https://github.com/wasmerio/wasmer/pull/1245) Use Ubuntu 16.04 in CI so that we use an earlier version of GLIBC.
- [#1234](https://github.com/wasmerio/wasmer/pull/1234) Check for unused excluded spectest failures.
- [#1232](https://github.com/wasmerio/wasmer/pull/1232) `wasmer-interface-types` has a WAT decoder.

## 0.14.0 - 2020-02-20

- [#1233](https://github.com/wasmerio/wasmer/pull/1233) Improved Wasmer C API release artifacts.
- [#1216](https://github.com/wasmerio/wasmer/pull/1216) `wasmer-interface-types` receives a binary encoder.
- [#1228](https://github.com/wasmerio/wasmer/pull/1228) Singlepass cleanup: Resolve several FIXMEs and remove protect_unix.
- [#1218](https://github.com/wasmerio/wasmer/pull/1218) Enable Cranelift verifier in debug mode. Fix bug with table indices being the wrong type.
- [#787](https://github.com/wasmerio/wasmer/pull/787) New crate `wasmer-interface-types` to implement WebAssembly Interface Types.
- [#1213](https://github.com/wasmerio/wasmer/pull/1213) Fixed WASI `fdstat` to detect `isatty` properly.
- [#1192](https://github.com/wasmerio/wasmer/pull/1192) Use `ExceptionCode` for error representation.
- [#1191](https://github.com/wasmerio/wasmer/pull/1191) Fix singlepass miscompilation on `Operator::CallIndirect`.
- [#1180](https://github.com/wasmerio/wasmer/pull/1180) Fix compilation for target `x86_64-unknown-linux-musl`.
- [#1170](https://github.com/wasmerio/wasmer/pull/1170) Improve the WasiFs builder API with convenience methods for overriding stdin, stdout, and stderr as well as a new sub-builder for controlling the permissions and properties of preopened directories.  Also breaks that implementations of `WasiFile` must be `Send` -- please file an issue if this change causes you any issues.
- [#1161](https://github.com/wasmerio/wasmer/pull/1161) Require imported functions to be `Send`. This is a breaking change that fixes a soundness issue in the API.
- [#1140](https://github.com/wasmerio/wasmer/pull/1140) Use [`blake3`](https://github.com/BLAKE3-team/BLAKE3) as default hashing algorithm for caching.
- [#1129](https://github.com/wasmerio/wasmer/pull/1129) Standard exception types for singlepass backend.

## 0.13.1 - 2020-01-16
- Fix bug in wapm related to the `package.wasmer_extra_flags` entry in the manifest

## 0.13.0 - 2020-01-15

Special thanks to [@repi](https://github.com/repi) and [@srenatus](https://github.com/srenatus) for their contributions!

- [#1153](https://github.com/wasmerio/wasmer/pull/1153) Added Wasmex, an Elixir language integration, to the README
- [#1133](https://github.com/wasmerio/wasmer/pull/1133) New `wasmer_trap` function in the C API, to properly error from within a host function
- [#1147](https://github.com/wasmerio/wasmer/pull/1147) Remove `log` and `trace` macros from `wasmer-runtime-core`, remove `debug` and `trace` features from `wasmer-*` crates, use the `log` crate for logging and use `fern` in the Wasmer CLI binary to output log messages.  Colorized output will be enabled automatically if printing to a terminal, to force colorization on or off, set the `WASMER_COLOR` environment variable to `true` or `false`.
- [#1128](https://github.com/wasmerio/wasmer/pull/1128) Fix a crash when a host function is missing and the `allow_missing_functions` flag is enabled
- [#1099](https://github.com/wasmerio/wasmer/pull/1099) Remove `backend::Backend` from `wasmer_runtime_core`
- [#1097](https://github.com/wasmerio/wasmer/pull/1097) Move inline breakpoint outside of runtime backend
- [#1095](https://github.com/wasmerio/wasmer/pull/1095) Update to cranelift 0.52.
- [#1092](https://github.com/wasmerio/wasmer/pull/1092) Add `get_utf8_string_with_nul` to `WasmPtr` to read nul-terminated strings from memory.
- [#1071](https://github.com/wasmerio/wasmer/pull/1071) Add support for non-trapping float-to-int conversions, enabled by default.

## 0.12.0 - 2019-12-18

Special thanks to [@ethanfrey](https://github.com/ethanfrey), [@AdamSLevy](https://github.com/AdamSLevy), [@Jasper-Bekkers](https://github.com/Jasper-Bekkers), [@srenatus](https://github.com/srenatus) for their contributions!

- [#1078](https://github.com/wasmerio/wasmer/pull/1078) Increase the maximum number of parameters `Func` can take
- [#1062](https://github.com/wasmerio/wasmer/pull/1062) Expose some opt-in Emscripten functions to the C API
- [#1032](https://github.com/wasmerio/wasmer/pull/1032) Change the signature of the Emscripten `abort` function to work with Emscripten 1.38.30
- [#1060](https://github.com/wasmerio/wasmer/pull/1060) Test the capi with all the backends
- [#1069](https://github.com/wasmerio/wasmer/pull/1069) Add function `get_memory_and_data` to `Ctx` to help prevent undefined behavior and mutable aliasing. It allows accessing memory while borrowing data mutably for the `Ctx` lifetime. This new function is now being used in `wasmer-wasi`.
- [#1058](https://github.com/wasmerio/wasmer/pull/1058) Fix minor panic issue when `wasmer::compile_with` called with llvm backend.
- [#858](https://github.com/wasmerio/wasmer/pull/858) Minor panic fix when wasmer binary with `loader` option run a module without exported `_start` function.
- [#1056](https://github.com/wasmerio/wasmer/pull/1056) Improved `--invoke` args parsing (supporting `i32`, `i64`, `f32` and `f32`) in Wasmer CLI
- [#1054](https://github.com/wasmerio/wasmer/pull/1054) Improve `--invoke` output in Wasmer CLI
- [#1053](https://github.com/wasmerio/wasmer/pull/1053) For RuntimeError and breakpoints, use Box<Any + Send> instead of Box<Any>.
- [#1052](https://github.com/wasmerio/wasmer/pull/1052) Fix minor panic and improve Error handling in singlepass backend.
- [#1050](https://github.com/wasmerio/wasmer/pull/1050) Attach C & C++ headers to releases.
- [#1033](https://github.com/wasmerio/wasmer/pull/1033) Set cranelift backend as default compiler backend again, require at least one backend to be enabled for Wasmer CLI
- [#1044](https://github.com/wasmerio/wasmer/pull/1044) Enable AArch64 support in the LLVM backend.
- [#1030](https://github.com/wasmerio/wasmer/pull/1030) Ability to generate `ImportObject` for a specific version WASI version with the C API.
- [#1028](https://github.com/wasmerio/wasmer/pull/1028) Introduce strict/non-strict modes for `get_wasi_version`
- [#1029](https://github.com/wasmerio/wasmer/pull/1029) Add the “floating” `WasiVersion::Latest` version.
- [#1006](https://github.com/wasmerio/wasmer/pull/1006) Fix minor panic issue when `wasmer::compile_with` called with llvm backend
- [#1009](https://github.com/wasmerio/wasmer/pull/1009) Enable LLVM verifier for all tests, add new llvm-backend-tests crate.
- [#1022](https://github.com/wasmerio/wasmer/pull/1022) Add caching support for Singlepass backend.
- [#1004](https://github.com/wasmerio/wasmer/pull/1004) Add the Auto backend to enable to adapt backend usage depending on wasm file executed.
- [#1068](https://github.com/wasmerio/wasmer/pull/1068) Various cleanups for the singlepass backend on AArch64.

## 0.11.0 - 2019-11-22

- [#713](https://github.com/wasmerio/wasmer/pull/713) Add AArch64 support for singlepass.
- [#995](https://github.com/wasmerio/wasmer/pull/995) Detect when a global is read without being initialized (emit a proper error instead of panicking)
- [#996](https://github.com/wasmerio/wasmer/pull/997) Refactored spectests, emtests and wasitests to use default compiler logic
- [#992](https://github.com/wasmerio/wasmer/pull/992) Updates WAPM version to 0.4.1, fix arguments issue introduced in #990
- [#990](https://github.com/wasmerio/wasmer/pull/990) Default wasmer CLI to `run`.  Wasmer will now attempt to parse unrecognized command line options as if they were applied to the run command: `wasmer mywasm.wasm --dir=.` now works!
- [#987](https://github.com/wasmerio/wasmer/pull/987) Fix `runtime-c-api` header files when compiled by gnuc.
- [#957](https://github.com/wasmerio/wasmer/pull/957) Change the meaning of `wasmer_wasi::is_wasi_module` to detect any type of WASI module, add support for new wasi snapshot_preview1
- [#934](https://github.com/wasmerio/wasmer/pull/934) Simplify float expressions in the LLVM backend.

## 0.10.2 - 2019-11-18

- [#968](https://github.com/wasmerio/wasmer/pull/968) Added `--invoke` option to the command
- [#964](https://github.com/wasmerio/wasmer/pull/964) Enable cross-compilation for specific target
- [#971](https://github.com/wasmerio/wasmer/pull/971) In LLVM backend, use unaligned loads and stores for non-atomic accesses to wasmer memory.
- [#960](https://github.com/wasmerio/wasmer/pull/960) Fix `runtime-c-api` header files when compiled by clang.
- [#925](https://github.com/wasmerio/wasmer/pull/925) Host functions can be closures with a captured environment.
- [#917](https://github.com/wasmerio/wasmer/pull/917) Host functions (aka imported functions) may not have `&mut vm::Ctx` as first argument, i.e. the presence of the `&mut vm::Ctx` argument is optional.
- [#915](https://github.com/wasmerio/wasmer/pull/915) All backends share the same definition of `Trampoline` (defined in `wasmer-runtime-core`).

## 0.10.1 - 2019-11-11

- [#952](https://github.com/wasmerio/wasmer/pull/952) Use C preprocessor to properly hide trampoline functions on Windows and non-x86_64 targets.

## 0.10.0 - 2019-11-11

Special thanks to [@newpavlov](https://github.com/newpavlov) and [@Maxgy](https://github.com/Maxgy) for their contributions!

- [#942](https://github.com/wasmerio/wasmer/pull/942) Deny missing docs in runtime core and add missing docs
- [#939](https://github.com/wasmerio/wasmer/pull/939) Fix bug causing attempts to append to files with WASI to delete the contents of the file
- [#940](https://github.com/wasmerio/wasmer/pull/940) Update supported Rust version to 1.38+
- [#923](https://github.com/wasmerio/wasmer/pull/923) Fix memory leak in the C API caused by an incorrect cast in `wasmer_trampoline_buffer_destroy`
- [#921](https://github.com/wasmerio/wasmer/pull/921) In LLVM backend, annotate all memory accesses with TBAA metadata.
- [#883](https://github.com/wasmerio/wasmer/pull/883) Allow floating point operations to have arbitrary inputs, even including SNaNs.
- [#856](https://github.com/wasmerio/wasmer/pull/856) Expose methods in the runtime C API to get a WASI import object

## 0.9.0 - 2019-10-23

Special thanks to @alocquet for their contributions!

- [#898](https://github.com/wasmerio/wasmer/pull/898) State tracking is now disabled by default in the LLVM backend. It can be enabled with `--track-state`.
- [#861](https://github.com/wasmerio/wasmer/pull/861) Add descriptions to `unimplemented!` macro in various places
- [#897](https://github.com/wasmerio/wasmer/pull/897) Removes special casing of stdin, stdout, and stderr in WASI.  Closing these files now works.  Removes `stdin`, `stdout`, and `stderr` from `WasiFS`, replaced by the methods `stdout`, `stdout_mut`, and so on.
- [#863](https://github.com/wasmerio/wasmer/pull/863) Fix min and max for cases involving NaN and negative zero when using the LLVM backend.

## 0.8.0 - 2019-10-02

Special thanks to @jdanford for their contributions!

- [#850](https://github.com/wasmerio/wasmer/pull/850) New `WasiStateBuilder` API. small, add misc. breaking changes to existing API (for example, changing the preopen dirs arg on `wasi::generate_import_object` from `Vec<String>` to `Vec<Pathbuf>`)
- [#852](https://github.com/wasmerio/wasmer/pull/852) Make minor grammar/capitalization fixes to README.md
- [#841](https://github.com/wasmerio/wasmer/pull/841) Slightly improve rustdoc documentation and small updates to outdated info in readme files
- [#836](https://github.com/wasmerio/wasmer/pull/836) Update Cranelift fork version to `0.44.0`
- [#839](https://github.com/wasmerio/wasmer/pull/839) Change supported version to stable Rust 1.37+
- [#834](https://github.com/wasmerio/wasmer/pull/834) Fix panic when unwraping `wasmer` arguments
- [#835](https://github.com/wasmerio/wasmer/pull/835) Add parallel execution example (independent instances created from the same `ImportObject` and `Module` run with rayon)
- [#834](https://github.com/wasmerio/wasmer/pull/834) Fix panic when parsing numerical arguments for no-ABI targets run with the wasmer binary
- [#833](https://github.com/wasmerio/wasmer/pull/833) Add doc example of using ImportObject's new `maybe_with_namespace` method
- [#832](https://github.com/wasmerio/wasmer/pull/832) Delete unused runtime ABI
- [#809](https://github.com/wasmerio/wasmer/pull/809) Fix bugs leading to panics in `LocalBacking`.
- [#831](https://github.com/wasmerio/wasmer/pull/831) Add support for atomic operations, excluding wait and notify, to singlepass.
- [#822](https://github.com/wasmerio/wasmer/pull/822) Update Cranelift fork version to `0.43.1`
- [#829](https://github.com/wasmerio/wasmer/pull/829) Fix deps on `make bench-*` commands; benchmarks don't compile other backends now
- [#807](https://github.com/wasmerio/wasmer/pull/807) Implement Send for `Instance`, breaking change on `ImportObject`, remove method `get_namespace` replaced with `with_namespace` and `maybe_with_namespace`
- [#817](https://github.com/wasmerio/wasmer/pull/817) Add document for tracking features across backends and language integrations, [docs/feature_matrix.md]
- [#823](https://github.com/wasmerio/wasmer/issues/823) Improved Emscripten / WASI integration
- [#821](https://github.com/wasmerio/wasmer/issues/821) Remove patch version on most deps Cargo manifests.  This gives Wasmer library users more control over which versions of the deps they use.
- [#820](https://github.com/wasmerio/wasmer/issues/820) Remove null-pointer checks in `WasmPtr` from runtime-core, re-add them in Emscripten
- [#803](https://github.com/wasmerio/wasmer/issues/803) Add method to `Ctx` to invoke functions by their `TableIndex`
- [#790](https://github.com/wasmerio/wasmer/pull/790) Fix flaky test failure with LLVM, switch to large code model.
- [#788](https://github.com/wasmerio/wasmer/pull/788) Use union merge on the changelog file.
- [#785](https://github.com/wasmerio/wasmer/pull/785) Include Apache license file for spectests.
- [#786](https://github.com/wasmerio/wasmer/pull/786) In the LLVM backend, lower atomic wasm operations to atomic machine instructions.
- [#784](https://github.com/wasmerio/wasmer/pull/784) Fix help string for wasmer run.

## 0.7.0 - 2019-09-12

Special thanks to @YaronWittenstein @penberg for their contributions.

- [#776](https://github.com/wasmerio/wasmer/issues/776) Allow WASI preopened fds to be closed
- [#774](https://github.com/wasmerio/wasmer/issues/774) Add more methods to the `WasiFile` trait
- [#772](https://github.com/wasmerio/wasmer/issues/772) [#770](https://github.com/wasmerio/wasmer/issues/770) Handle more internal failures by passing back errors
- [#756](https://github.com/wasmerio/wasmer/issues/756) Allow NULL parameter and 0 arity in `wasmer_export_func_call` C API
- [#747](https://github.com/wasmerio/wasmer/issues/747) Return error instead of panicking on traps when using the Wasmer binary
- [#741](https://github.com/wasmerio/wasmer/issues/741) Add validate Wasm fuzz target
- [#733](https://github.com/wasmerio/wasmer/issues/733) Remove dependency on compiler backends for `middleware-common`
- [#732](https://github.com/wasmerio/wasmer/issues/732) [#731](https://github.com/wasmerio/wasmer/issues/731) WASI bug fixes and improvements
- [#726](https://github.com/wasmerio/wasmer/issues/726) Add serialization and deserialization for Wasi State
- [#716](https://github.com/wasmerio/wasmer/issues/716) Improve portability of install script
- [#714](https://github.com/wasmerio/wasmer/issues/714) Add Code of Conduct
- [#708](https://github.com/wasmerio/wasmer/issues/708) Remove unconditional dependency on Cranelift in the C API
- [#703](https://github.com/wasmerio/wasmer/issues/703) Fix compilation on AArch64 Linux
- [#702](https://github.com/wasmerio/wasmer/issues/702) Add SharedMemory to Wasmer. Add `--enable-threads` flag, add partial implementation of atomics to LLVM backend.
- [#698](https://github.com/wasmerio/wasmer/issues/698) [#690](https://github.com/wasmerio/wasmer/issues/690) [#687](https://github.com/wasmerio/wasmer/issues/690) Fix panics in Emscripten
- [#689](https://github.com/wasmerio/wasmer/issues/689) Replace `wasmer_runtime_code::memory::Atomic` with `std::sync::atomic` atomics, changing its interface
- [#680](https://github.com/wasmerio/wasmer/issues/680) [#673](https://github.com/wasmerio/wasmer/issues/673) [#669](https://github.com/wasmerio/wasmer/issues/669) [#660](https://github.com/wasmerio/wasmer/issues/660) [#659](https://github.com/wasmerio/wasmer/issues/659) Misc. runtime and singlepass fixes
- [#677](https://github.com/wasmerio/wasmer/issues/677) [#675](https://github.com/wasmerio/wasmer/issues/675) [#674](https://github.com/wasmerio/wasmer/issues/674) LLVM backend fixes and improvements
- [#671](https://github.com/wasmerio/wasmer/issues/671) Implement fs polling in `wasi::poll_oneoff` for Unix-like platforms
- [#656](https://github.com/wasmerio/wasmer/issues/656) Move CI to Azure Pipelines
- [#650](https://github.com/wasmerio/wasmer/issues/650) Implement `wasi::path_rename`, improve WASI FS public api, and allow open files to exist even when the underlying file is deleted
- [#643](https://github.com/wasmerio/wasmer/issues/643) Implement `wasi::path_symlink` and improve WASI FS public api IO error reporting
- [#608](https://github.com/wasmerio/wasmer/issues/608) Implement wasi syscalls `fd_allocate`, `fd_sync`, `fd_pread`, `path_link`, `path_filestat_set_times`; update WASI fs API in a WIP way; reduce coupling of WASI code to host filesystem; make debug messages from WASI more readable; improve rights-checking when calling syscalls; implement reference counting on inodes; misc bug fixes and improvements
- [#616](https://github.com/wasmerio/wasmer/issues/616) Create the import object separately from instance instantiation in `runtime-c-api`
- [#620](https://github.com/wasmerio/wasmer/issues/620) Replace one `throw()` with `noexcept` in llvm backend
- [#618](https://github.com/wasmerio/wasmer/issues/618) Implement `InternalEvent::Breakpoint` in the llvm backend to allow metering in llvm
- [#615](https://github.com/wasmerio/wasmer/issues/615) Eliminate `FunctionEnvironment` construction in `feed_event()` speeding up to 70% of compilation in clif
- [#609](https://github.com/wasmerio/wasmer/issues/609) Update dependencies
- [#602](https://github.com/wasmerio/wasmer/issues/602) C api extract instance context from instance
- [#590](https://github.com/wasmerio/wasmer/issues/590) Error visibility changes in wasmer-c-api
- [#589](https://github.com/wasmerio/wasmer/issues/589) Make `wasmer_byte_array` fields `public` in wasmer-c-api

## 0.6.0 - 2019-07-31
- [#603](https://github.com/wasmerio/wasmer/pull/603) Update Wapm-cli, bump version numbers
- [#595](https://github.com/wasmerio/wasmer/pull/595) Add unstable public API for interfacing with the WASI file system in plugin-like usecases
- [#598](https://github.com/wasmerio/wasmer/pull/598) LLVM Backend is now supported in Windows
- [#599](https://github.com/wasmerio/wasmer/pull/599) Fix llvm backend failures in fat spec tests and simd_binaryen spec test.
- [#579](https://github.com/wasmerio/wasmer/pull/579) Fix bug in caching with LLVM and Singlepass backends.
  Add `default-backend-singlepass`, `default-backend-llvm`, and `default-backend-cranelift` features to `wasmer-runtime`
  to control the `default_compiler()` function (this is a breaking change).  Add `compiler_for_backend` function in `wasmer-runtime`
- [#561](https://github.com/wasmerio/wasmer/pull/561) Call the `data_finalizer` field on the `Ctx`
- [#576](https://github.com/wasmerio/wasmer/pull/576) fix `Drop` of uninit `Ctx`
- [#542](https://github.com/wasmerio/wasmer/pull/542) Add SIMD support to Wasmer (LLVM backend only)
  - Updates LLVM to version 8.0

## 0.5.7 - 2019-07-23
- [#575](https://github.com/wasmerio/wasmer/pull/575) Prepare for release; update wapm to 0.3.6
- [#555](https://github.com/wasmerio/wasmer/pull/555) WASI filesystem rewrite.  Major improvements
  - adds virtual root showing all preopened directories
  - improved sandboxing and code-reuse
  - symlinks work in a lot more situations
  - many misc. improvements to most syscalls touching the filesystem

## 0.5.6 - 2019-07-16
- [#565](https://github.com/wasmerio/wasmer/pull/565) Update wapm and bump version to 0.5.6
- [#563](https://github.com/wasmerio/wasmer/pull/563) Improve wasi testing infrastructure
  - fixes arg parsing from comments & fixes the mapdir test to have the native code doing the same thing as the WASI code
  - makes wasitests-generate output stdout/stderr by default & adds function to print stdout and stderr for a command if it fails
  - compiles wasm with size optimizations & strips generated wasm with wasm-strip
- [#554](https://github.com/wasmerio/wasmer/pull/554) Finish implementation of `wasi::fd_seek`, fix bug in filestat
- [#550](https://github.com/wasmerio/wasmer/pull/550) Fix singlepass compilation error with `imul` instruction


## 0.5.5 - 2019-07-10
- [#541](https://github.com/wasmerio/wasmer/pull/541) Fix dependency graph by making separate test crates; ABI implementations should not depend on compilers. Add Cranelift fork as git submodule of clif-backend
- [#537](https://github.com/wasmerio/wasmer/pull/537) Add hidden flag (`--cache-key`) to use prehashed key into the compiled wasm cache and change compiler backend-specific caching to use directories
- [#536](https://github.com/wasmerio/wasmer/pull/536) ~Update cache to use compiler backend name in cache key~

## 0.5.4 - 2019-07-06
- [#529](https://github.com/wasmerio/wasmer/pull/529) Updates the Wasm Interface library, which is used by wapm, with bug fixes and error message improvements

## 0.5.3 - 2019-07-03
- [#523](https://github.com/wasmerio/wasmer/pull/523) Update wapm version to fix bug related to signed packages in the global namespace and locally-stored public keys

## 0.5.2 - 2019-07-02
- [#516](https://github.com/wasmerio/wasmer/pull/516) Add workaround for singlepass miscompilation on GetLocal
- [#521](https://github.com/wasmerio/wasmer/pull/521) Update Wapm-cli, bump version numbers
- [#518](https://github.com/wasmerio/wasmer/pull/518) Update Cranelift and WasmParser
- [#514](https://github.com/wasmerio/wasmer/pull/514) [#519](https://github.com/wasmerio/wasmer/pull/519) Improved Emscripten network related calls, added a null check to `WasmPtr`
- [#515](https://github.com/wasmerio/wasmer/pull/515) Improved Emscripten dyncalls
- [#513](https://github.com/wasmerio/wasmer/pull/513) Fix emscripten lseek implementation.
- [#510](https://github.com/wasmerio/wasmer/pull/510) Simplify construction of floating point constants in LLVM backend. Fix LLVM assertion failure due to definition of %ctx.

## 0.5.1 - 2019-06-24
- [#508](https://github.com/wasmerio/wasmer/pull/508) Update wapm version, includes bug fixes

## 0.5.0 - 2019-06-17

- [#471](https://github.com/wasmerio/wasmer/pull/471) Added missing functions to run Python. Improved Emscripten bindings
- [#494](https://github.com/wasmerio/wasmer/pull/494) Remove deprecated type aliases from libc in the runtime C API
- [#493](https://github.com/wasmerio/wasmer/pull/493) `wasmer_module_instantiate` has better error messages in the runtime C API
- [#474](https://github.com/wasmerio/wasmer/pull/474) Set the install name of the dylib to `@rpath`
- [#490](https://github.com/wasmerio/wasmer/pull/490) Add MiddlewareChain and StreamingCompiler to runtime
- [#487](https://github.com/wasmerio/wasmer/pull/487) Fix stack offset check in singlepass backend
- [#450](https://github.com/wasmerio/wasmer/pull/450) Added Metering
- [#481](https://github.com/wasmerio/wasmer/pull/481) Added context trampoline into runtime
- [#484](https://github.com/wasmerio/wasmer/pull/484) Fix bugs in emscripten socket syscalls
- [#476](https://github.com/wasmerio/wasmer/pull/476) Fix bug with wasi::environ_get, fix off by one error in wasi::environ_sizes_get
- [#470](https://github.com/wasmerio/wasmer/pull/470) Add mapdir support to Emscripten, implement getdents for Unix
- [#467](https://github.com/wasmerio/wasmer/pull/467) `wasmer_instantiate` returns better error messages in the runtime C API
- [#463](https://github.com/wasmerio/wasmer/pull/463) Fix bug in WASI path_open allowing one level above preopened dir to be accessed
- [#461](https://github.com/wasmerio/wasmer/pull/461) Prevent passing negative lengths in various places in the runtime C API
- [#459](https://github.com/wasmerio/wasmer/pull/459) Add monotonic and real time clocks for wasi on windows
- [#447](https://github.com/wasmerio/wasmer/pull/447) Add trace macro (`--features trace`) for more verbose debug statements
- [#451](https://github.com/wasmerio/wasmer/pull/451) Add `--mapdir=src:dest` flag to rename host directories in the guest context
- [#457](https://github.com/wasmerio/wasmer/pull/457) Implement file metadata for WASI, fix bugs in WASI clock code for Unix platforms

## 0.4.2 - 2019-05-16

- [#416](https://github.com/wasmerio/wasmer/pull/416) Remote code loading framework
- [#449](https://github.com/wasmerio/wasmer/pull/449) Fix bugs: opening host files in filestat and opening with write permissions unconditionally in path_open
- [#442](https://github.com/wasmerio/wasmer/pull/442) Misc. WASI FS fixes and implement readdir
- [#440](https://github.com/wasmerio/wasmer/pull/440) Fix type mismatch between `wasmer_instance_call` and `wasmer_export_func_*_arity` functions in the runtime C API.
- [#269](https://github.com/wasmerio/wasmer/pull/269) Add better runtime docs
- [#432](https://github.com/wasmerio/wasmer/pull/432) Fix returned value of `wasmer_last_error_message` in the runtime C API
- [#429](https://github.com/wasmerio/wasmer/pull/429) Get wasi::path_filestat_get working for some programs; misc. minor WASI FS improvements
- [#413](https://github.com/wasmerio/wasmer/pull/413) Update LLVM backend to use new parser codegen traits

## 0.4.1 - 2019-05-06

- [#426](https://github.com/wasmerio/wasmer/pull/426) Update wapm-cli submodule, bump version to 0.4.1
- [#422](https://github.com/wasmerio/wasmer/pull/422) Improved Emscripten functions to run optipng and pngquant compiled to wasm
- [#409](https://github.com/wasmerio/wasmer/pull/409) Improved Emscripten functions to run JavascriptCore compiled to wasm
- [#399](https://github.com/wasmerio/wasmer/pull/399) Add example of using a plugin extended from WASI
- [#397](https://github.com/wasmerio/wasmer/pull/397) Fix WASI fs abstraction to work on Windows
- [#390](https://github.com/wasmerio/wasmer/pull/390) Pin released wapm version and add it as a git submodule
- [#408](https://github.com/wasmerio/wasmer/pull/408) Add images to windows installer and update installer to add wapm bin directory to path

## 0.4.0 - 2019-04-23

- [#383](https://github.com/wasmerio/wasmer/pull/383) Hook up wasi exit code to wasmer cli.
- [#382](https://github.com/wasmerio/wasmer/pull/382) Improve error message on `--backend` flag to only suggest currently enabled backends
- [#381](https://github.com/wasmerio/wasmer/pull/381) Allow retrieving propagated user errors.
- [#379](https://github.com/wasmerio/wasmer/pull/379) Fix small return types from imported functions.
- [#371](https://github.com/wasmerio/wasmer/pull/371) Add more Debug impl for WASI types
- [#368](https://github.com/wasmerio/wasmer/pull/368) Fix issue with write buffering
- [#343](https://github.com/wasmerio/wasmer/pull/343) Implement preopened files for WASI and fix aligment issue when accessing WASI memory
- [#367](https://github.com/wasmerio/wasmer/pull/367) Add caching support to the LLVM backend.
- [#366](https://github.com/wasmerio/wasmer/pull/366) Remove `UserTrapper` trait to fix [#365](https://github.com/wasmerio/wasmer/issues/365).
- [#348](https://github.com/wasmerio/wasmer/pull/348) Refactor internal runtime ↔️ backend abstraction.
- [#355](https://github.com/wasmerio/wasmer/pull/355) Misc changes to `Cargo.toml`s for publishing
- [#352](https://github.com/wasmerio/wasmer/pull/352) Bump version numbers to 0.3.0
- [#351](https://github.com/wasmerio/wasmer/pull/351) Add hidden option to specify wasm program name (can be used to improve error messages)
- [#350](https://github.com/wasmerio/wasmer/pull/350) Enforce that CHANGELOG.md is updated through CI.
- [#349](https://github.com/wasmerio/wasmer/pull/349) Add [CHANGELOG.md](https://github.com/wasmerio/wasmer/blob/master/CHANGELOG.md).

## 0.3.0 - 2019-04-12

- [#276](https://github.com/wasmerio/wasmer/pull/276) [#288](https://github.com/wasmerio/wasmer/pull/288) [#344](https://github.com/wasmerio/wasmer/pull/344) Use new singlepass backend (with the `--backend=singlepass` when running Wasmer)
- [#338](https://github.com/wasmerio/wasmer/pull/338) Actually catch traps/panics/etc when using a typed func.
- [#325](https://github.com/wasmerio/wasmer/pull/325) Fixed func_index in debug mode
- [#323](https://github.com/wasmerio/wasmer/pull/323) Add validate subcommand to validate Wasm files
- [#321](https://github.com/wasmerio/wasmer/pull/321) Upgrade to Cranelift 0.3.0
- [#319](https://github.com/wasmerio/wasmer/pull/319) Add Export and GlobalDescriptor to Runtime API
- [#310](https://github.com/wasmerio/wasmer/pull/310) Cleanup warnings
- [#299](https://github.com/wasmerio/wasmer/pull/299) [#300](https://github.com/wasmerio/wasmer/pull/300) [#301](https://github.com/wasmerio/wasmer/pull/301) [#303](https://github.com/wasmerio/wasmer/pull/303) [#304](https://github.com/wasmerio/wasmer/pull/304) [#305](https://github.com/wasmerio/wasmer/pull/305) [#306](https://github.com/wasmerio/wasmer/pull/306) [#307](https://github.com/wasmerio/wasmer/pull/307) Add support for WASI 🎉
- [#286](https://github.com/wasmerio/wasmer/pull/286) Add extend to imports
- [#278](https://github.com/wasmerio/wasmer/pull/278) Add versioning to cache
- [#250](https://github.com/wasmerio/wasmer/pull/250) Setup bors<|MERGE_RESOLUTION|>--- conflicted
+++ resolved
@@ -8,13 +8,10 @@
 ## **[Unreleased]**
 
 ### Added
-<<<<<<< HEAD
 - [#2102](https://github.com/wasmerio/wasmer/pull/2102) Use `sigsetjmp` and `siglongjmp` when available (i.e. on Linux and macOS), thus largely improving function call performance.
-=======
 - [#2103](https://github.com/wasmerio/wasmer/pull/2103) Add middleware (incl. metering) in the C API.
 - [#2003](https://github.com/wasmerio/wasmer/pull/2003) Wasmer works with musl, and is built, tested and packaged for musl.
 - [#2116](https://github.com/wasmerio/wasmer/pull/2116) Add a package for Windows that is not an installer, but all the `lib` and `include` files as for macOS and Linux.
->>>>>>> a4ddf2b4
 - [#2153](https://github.com/wasmerio/wasmer/pull/2153) Add a `wasmer_features_t` unstable C API to define features for the engine and the compiler in the Wasm C API.
 - [#2123](https://github.com/wasmerio/wasmer/pull/2123) Use `ENABLE_{{compiler_name}}=(0|1)` to resp. force to disable or enable a compiler when running the `Makefile`, e.g. `ENABLE_LLVM=1 make build-wasmer`.
 - [#2123](https://github.com/wasmerio/wasmer/pull/2123) `libwasmer` comes with all available compilers per target instead of Cranelift only.
