//! Create a standalone native executable for a given Wasm file.

use super::ObjectFormat;
use crate::store::CompilerOptions;
use anyhow::{Context, Result};
<<<<<<< HEAD
#[cfg(feature = "pirita_file")]
use pirita::{ParseOptions, PiritaFileMmap};
=======
use clap::Parser;
>>>>>>> da140898
use std::env;
use std::fs;
use std::fs::File;
use std::io::prelude::*;
use std::io::BufWriter;
use std::path::{Path, PathBuf};
use std::process::Command;
use wasmer::*;
use wasmer_object::{emit_serialized, get_object_for_target};

const WASMER_MAIN_C_SOURCE: &str = include_str!("./wasmer_create_exe_main.c");
#[cfg(feature = "static-artifact-create")]
const WASMER_STATIC_MAIN_C_SOURCE: &[u8] = include_bytes!("./wasmer_static_create_exe_main.c");

#[derive(Debug, Clone)]
struct CrossCompile {
    /// Cross-compilation library path.
    library_path: Option<PathBuf>,

    /// Cross-compilation tarball library path.
    tarball: Option<PathBuf>,

    /// Specify `zig` binary path
    zig_binary_path: Option<PathBuf>,
}

struct CrossCompileSetup {
    target: Triple,
    zig_binary_path: PathBuf,
    library: PathBuf,
}

#[derive(Debug, Parser)]
/// The options for the `wasmer create-exe` subcommand
pub struct CreateExe {
    /// Input file
    #[clap(name = "FILE", parse(from_os_str))]
    path: PathBuf,

    /// Output file
    #[clap(name = "OUTPUT PATH", short = 'o', parse(from_os_str))]
    output: PathBuf,

    /// Compilation Target triple
    #[clap(long = "target")]
    target_triple: Option<Triple>,

    // Cross-compile with `zig`
    /// Cross-compilation library path.
    #[clap(long = "library-path")]
    library_path: Option<PathBuf>,

    /// Cross-compilation tarball library path.
    #[clap(long = "tarball")]
    tarball: Option<PathBuf>,

    /// Specify `zig` binary path
    #[clap(long = "zig-binary-path")]
    zig_binary_path: Option<PathBuf>,

    /// Object format options
    ///
    /// This flag accepts two options: `symbols` or `serialized`.
    /// - (default) `symbols` creates an
    /// executable where all functions and metadata of the module are regular object symbols
    /// - `serialized` creates an executable where the module is zero-copy serialized as raw data
    #[clap(name = "OBJECT_FORMAT", long = "object-format", verbatim_doc_comment)]
    object_format: Option<ObjectFormat>,

    /// Header file for object input
    ///
    /// If given, the input `PATH` is assumed to be an object created with `wasmer create-obj` and
    /// this is its accompanying header file.
    #[clap(name = "HEADER", long = "header", verbatim_doc_comment)]
    header: Option<PathBuf>,

    #[clap(short = 'm')]
    cpu_features: Vec<CpuFeature>,

    /// Additional libraries to link against.
    /// This is useful for fixing linker errors that may occur on some systems.
    #[clap(short = 'l')]
    libraries: Vec<String>,

    #[clap(flatten)]
    compiler: CompilerOptions,
}

impl CreateExe {
    /// Runs logic for the `compile` subcommand
    pub fn execute(&self) -> Result<()> {
        /* Making library_path, tarball zig_binary_path flags require that target_triple flag
         * is set cannot be encoded with structopt, so we have to perform cli flag validation
         * manually here */
        let cross_compile: Option<CrossCompile> = if self.target_triple.is_none()
            && (self.library_path.is_some()
                || self.tarball.is_some()
                || self.zig_binary_path.is_some())
        {
            return Err(anyhow!(
                "To cross-compile an executable, you must specify a target triple with --target"
            ));
        } else if self.target_triple.is_some() {
            Some(CrossCompile {
                library_path: self.library_path.clone(),
                zig_binary_path: self.zig_binary_path.clone(),
                tarball: self.tarball.clone(),
            })
        } else {
            None
        };

        let target = self
            .target_triple
            .as_ref()
            .map(|target_triple| {
                let mut features = self
                    .cpu_features
                    .clone()
                    .into_iter()
                    .fold(CpuFeature::set(), |a, b| a | b);
                // Cranelift requires SSE2, so we have this "hack" for now to facilitate
                // usage
                if target_triple.architecture == Architecture::X86_64 {
                    features |= CpuFeature::SSE2;
                }
                Target::new(target_triple.clone(), features)
            })
            .unwrap_or_default();
<<<<<<< HEAD

        let starting_cd = env::current_dir()?;
        let wasm_module_path = starting_cd.join(&self.path);
        #[cfg(feature = "pirita_file")]
        {
            if let Ok(pirita) =
                PiritaFileMmap::parse(wasm_module_path.clone(), &ParseOptions::default())
            {
                return self.create_exe_pirita(&pirita, target);
            }
        }

        let (store, compiler_type) = self.compiler.get_store_for_target(target.clone())?;
        let object_format = self.object_format.unwrap_or(ObjectFormat::Symbols);

        println!("Compiler: {}", compiler_type.to_string());
        println!("Target: {}", target.triple());
        println!("Format: {:?}", object_format);
=======
>>>>>>> da140898

        let object_format = self.object_format.unwrap_or(ObjectFormat::Symbols);
        let working_dir = tempfile::tempdir()?;
        let working_dir = working_dir.path().to_path_buf();
        let output_path = starting_cd.join(&self.output);

        let cross_compilation: Option<CrossCompileSetup> = if let Some(mut cross_subc) =
            cross_compile.or_else(|| {
                if self.target_triple.is_some() {
                    Some(CrossCompile {
                        library_path: None,
                        tarball: None,
                        zig_binary_path: None,
                    })
                } else {
                    None
                }
            }) {
            if let ObjectFormat::Serialized = object_format {
                return Err(anyhow!(
                    "Cross-compilation with serialized object format is not implemented."
                ));
            }

            let target = if let Some(target_triple) = self.target_triple.clone() {
                target_triple
            } else {
                return Err(anyhow!(
                        "To cross-compile an executable, you must specify a target triple with --target"
                ));
            };
            if let Some(tarball_path) = cross_subc.tarball.as_mut() {
                if tarball_path.is_relative() {
                    *tarball_path = starting_cd.join(&tarball_path);
                    if !tarball_path.exists() {
                        return Err(anyhow!(
                            "Tarball path `{}` does not exist.",
                            tarball_path.display()
                        ));
                    } else if tarball_path.is_dir() {
                        return Err(anyhow!(
                            "Tarball path `{}` is a directory.",
                            tarball_path.display()
                        ));
                    }
                }
            }
            let zig_binary_path =
                find_zig_binary(cross_subc.zig_binary_path.as_ref().and_then(|p| {
                    if p.is_absolute() {
                        p.canonicalize().ok()
                    } else {
                        starting_cd.join(p).canonicalize().ok()
                    }
                }))?;
            let library = if let Some(v) = cross_subc.library_path.clone() {
                v
            } else {
                {
                    let libwasmer_path = if self
                        .target_triple
                        .clone()
                        .unwrap_or(Triple::host())
                        .operating_system
                        == wasmer_types::OperatingSystem::Windows
                    {
                        "lib/wasmer.lib"
                    } else {
                        "lib/libwasmer.a"
                    };
                    let filename = if let Some(local_tarball) = cross_subc.tarball {
                        let files = untar(local_tarball)?;
                        files.into_iter().find(|f| f.contains(libwasmer_path)).ok_or_else(|| {
                            anyhow!("Could not find libwasmer for {} target in the provided tarball path.", target)})?
                    } else {
                        #[cfg(feature = "http")]
                        {
                            let release = http_fetch::get_latest_release()?;
                            let tarball = http_fetch::download_release(release, target.clone())?;
                            let files = untar(tarball)?;
                            files.into_iter().find(|f| f.contains(libwasmer_path)).ok_or_else(|| {
                                anyhow!("Could not find libwasmer for {} target in the fetched release from Github: you can download it manually and specify its path with the --cross-compilation-library-path LIBRARY_PATH flag.", target)})?
                        }
                        #[cfg(not(feature = "http"))]
                        return Err(anyhow!("This wasmer binary isn't compiled with an HTTP request library (feature flag `http`). To cross-compile, specify the path of the non-native libwasmer or release tarball with the --library-path LIBRARY_PATH or --tarball TARBALL_PATH flag."));
                    };
                    filename.into()
                }
            };
            Some(CrossCompileSetup {
                target,
                zig_binary_path,
                library,
            })
        } else {
            None
        };

        let (store, compiler_type) = self.compiler.get_store_for_target(target.clone())?;

        println!("Compiler: {}", compiler_type.to_string());
        println!("Target: {}", target.triple());
        println!("Format: {:?}", object_format);

        #[cfg(not(windows))]
        let wasm_object_path = working_dir.clone().join("wasm.o");
        #[cfg(windows)]
<<<<<<< HEAD
        let wasm_object_path = working_dir.clone().join("wasm.obj");

        match object_format {
            ObjectFormat::Serialized => {
                let module = Module::from_file(&store, &wasm_module_path);
                let module = module.context("failed to compile Wasm")?;
                let bytes = module.serialize()?;
                let mut obj = get_object_for_target(target.triple())?;
                emit_serialized(&mut obj, &bytes, target.triple(), "WASMER_MODULE")?;
                let mut writer = BufWriter::new(File::create(&wasm_object_path)?);
                obj.write_stream(&mut writer)
                    .map_err(|err| anyhow::anyhow!(err.to_string()))?;
                writer.flush()?;
                drop(writer);

                self.compile_c(wasm_object_path, output_path)?;
            }
            #[cfg(not(feature = "static-artifact-create"))]
            ObjectFormat::Symbols => {
                return Err(anyhow!("This version of wasmer-cli hasn't been compiled with static artifact support. You need to enable the `static-artifact-create` feature during compilation."));
            }
            #[cfg(feature = "static-artifact-create")]
            ObjectFormat::Symbols => {
                let engine = store.engine();
                let engine_inner = engine.inner();
                let compiler = engine_inner.compiler()?;
                let features = engine_inner.features();
                let tunables = store.tunables();
                let data: Vec<u8> = fs::read(wasm_module_path)?;
                let prefixer: Option<Box<dyn Fn(&[u8]) -> String + Send>> = None;
                let (module_info, obj, metadata_length, symbol_registry) =
                    Artifact::generate_object(
                        compiler, &data, prefixer, &target, tunables, features,
                    )?;

                let header_file_src = crate::c_gen::staticlib_header::generate_header_file(
                    &module_info,
                    &*symbol_registry,
                    metadata_length,
                );
                /* Write object file with functions */
                let object_file_path: std::path::PathBuf =
                    std::path::Path::new("functions.o").into();
                let mut writer = BufWriter::new(File::create(&object_file_path)?);
                obj.write_stream(&mut writer)
                    .map_err(|err| anyhow::anyhow!(err.to_string()))?;
                writer.flush()?;
                /* Write down header file that includes pointer arrays and the deserialize function
                 * */
                let mut writer = BufWriter::new(File::create("static_defs.h")?);
                writer.write_all(header_file_src.as_bytes())?;
                writer.flush()?;
                link(
                    output_path,
                    object_file_path,
                    std::path::Path::new("static_defs.h").into(),
                )?;
            }
        }

        eprintln!(
            "✔ Native executable compiled successfully to `{}`.",
            self.output.display(),
        );
=======
        let wasm_object_path = PathBuf::from("wasm.obj");

        let wasm_module_path = starting_cd.join(&self.path);

        if let Some(header_path) = self.header.as_ref() {
            /* In this case, since a header file is given, the input file is expected to be an
             * object created with `create-obj` subcommand */
            let header_path = starting_cd.join(&header_path);
            std::fs::copy(&header_path, Path::new("static_defs.h"))
                .context("Could not access given header file")?;
            if let Some(setup) = cross_compilation.as_ref() {
                self.compile_zig(
                    output_path,
                    wasm_module_path,
                    std::path::Path::new("static_defs.h").into(),
                    setup,
                )?;
            } else {
                self.link(
                    output_path,
                    wasm_module_path,
                    std::path::Path::new("static_defs.h").into(),
                )?;
            }
        } else {
            match object_format {
                ObjectFormat::Serialized => {
                    let module = Module::from_file(&store, &wasm_module_path)
                        .context("failed to compile Wasm")?;
                    let bytes = module.serialize()?;
                    let mut obj = get_object_for_target(target.triple())?;
                    emit_serialized(&mut obj, &bytes, target.triple())?;
                    let mut writer = BufWriter::new(File::create(&wasm_object_path)?);
                    obj.write_stream(&mut writer)
                        .map_err(|err| anyhow::anyhow!(err.to_string()))?;
                    writer.flush()?;
                    drop(writer);

                    let cli_given_triple = self.target_triple.clone();
                    self.compile_c(wasm_object_path, cli_given_triple, output_path)?;
                }
                #[cfg(not(feature = "static-artifact-create"))]
                ObjectFormat::Symbols => {
                    return Err(anyhow!("This version of wasmer-cli hasn't been compiled with static artifact support. You need to enable the `static-artifact-create` feature during compilation."));
                }
                #[cfg(feature = "static-artifact-create")]
                ObjectFormat::Symbols => {
                    let engine = store.engine();
                    let engine_inner = engine.inner();
                    let compiler = engine_inner.compiler()?;
                    let features = engine_inner.features();
                    let tunables = store.tunables();
                    let data: Vec<u8> = fs::read(wasm_module_path)?;
                    let prefixer: Option<PrefixerFn> = None;
                    let (module_info, obj, metadata_length, symbol_registry) =
                        Artifact::generate_object(
                            compiler, &data, prefixer, &target, tunables, features,
                        )?;

                    let header_file_src = crate::c_gen::staticlib_header::generate_header_file(
                        &module_info,
                        &*symbol_registry,
                        metadata_length,
                    );
                    // Write object file with functions
                    let object_file_path: std::path::PathBuf =
                        std::path::Path::new("functions.o").into();
                    let mut writer = BufWriter::new(File::create(&object_file_path)?);
                    obj.write_stream(&mut writer)
                        .map_err(|err| anyhow::anyhow!(err.to_string()))?;
                    writer.flush()?;
                    // Write down header file that includes pointer arrays and the deserialize function
                    let mut writer = BufWriter::new(File::create("static_defs.h")?);
                    writer.write_all(header_file_src.as_bytes())?;
                    writer.flush()?;
                    if let Some(setup) = cross_compilation.as_ref() {
                        self.compile_zig(
                            output_path,
                            object_file_path,
                            std::path::Path::new("static_defs.h").into(),
                            setup,
                        )?;
                    } else {
                        self.link(
                            output_path,
                            object_file_path,
                            std::path::Path::new("static_defs.h").into(),
                        )?;
                    }
                }
            }
        }

        if cross_compilation.is_some() {
            eprintln!(
                "✔ Cross-compiled executable for `{}` target compiled successfully to `{}`.",
                target.triple(),
                self.output.display(),
            );
        } else {
            eprintln!(
                "✔ Native executable compiled successfully to `{}`.",
                self.output.display(),
            );
        }
>>>>>>> da140898

        Ok(())
    }

<<<<<<< HEAD
    #[cfg(feature = "pirita_file")]
    fn create_exe_pirita(&self, file: &PiritaFileMmap, target: Target) -> anyhow::Result<()> {
        let starting_cd = env::current_dir()?;
        let working_dir = tempfile::tempdir()?;
        let working_dir = working_dir.path().to_path_buf();
        let output_path = starting_cd.join(&self.output);

        let volume_bytes = file.get_volumes_as_fileblock();
        let mut volumes_object = get_object_for_target(&target.triple())?;
        emit_serialized(
            &mut volumes_object,
            volume_bytes.as_slice(),
            target.triple(),
            "VOLUMES",
        )?;

        let mut link_objects = Vec::new();

        #[cfg(not(windows))]
        let volume_object_path = working_dir.clone().join("volumes.o");
        #[cfg(windows)]
        let volume_object_path = working_dir.clone().join("volumes.obj");

        let (store, _) = self.compiler.get_store_for_target(target.clone())?;

        let mut c_code_to_add = String::new();
        let mut c_code_to_instantiate = String::new();
        let mut deallocate_module = String::new();

        let atom_to_run = match file.manifest.entrypoint.as_ref() {
            Some(s) => file
                .get_atom_name_for_command("wasi", s)
                .map_err(|e| anyhow!("Could not get atom for entrypoint: {e}"))?,
            None => {
                return Err(anyhow!(
                    "Cannot compile to exe: no entrypoint to run package with"
                ));
            }
        };

        let compiled_modules = file
            .get_all_atoms()
            .into_iter()
            .map(|(atom_name, atom_bytes)| {
                let module = Module::new(&store, &atom_bytes)
                    .context(format!("Failed to compile atom {atom_name:?} to wasm"))?;
                let bytes = module.serialize()?;
                let mut obj = get_object_for_target(target.triple())?;
                let atom_name_uppercase = atom_name.to_uppercase();
                emit_serialized(&mut obj, &bytes, target.triple(), &atom_name_uppercase)?;

                c_code_to_add.push_str(&format!("
                extern size_t {atom_name_uppercase}_LENGTH asm(\"{atom_name_uppercase}_LENGTH\");
                extern char {atom_name_uppercase}_DATA asm(\"{atom_name_uppercase}_DATA\");
                "));

                c_code_to_instantiate.push_str(&format!("
                wasm_byte_vec_t atom_{atom_name}_byte_vec = {{
                    .size = {atom_name_uppercase}_LENGTH,
                    .data = (const char*)&{atom_name_uppercase}_DATA,
                }};
                wasm_module_t *atom_{atom_name} = wasm_module_deserialize(store, &atom_{atom_name}_byte_vec);
    
                if (!atom_{atom_name}) {{
                    fprintf(stderr, \"Failed to create module from atom \\\"{atom_name}\\\"\\n\");
                    print_wasmer_error();
                    return -1;
                }}

                "));
                deallocate_module.push_str(&format!("wasm_module_delete(atom_{atom_name});"));
                Ok((atom_name.clone(), obj))
            })
            .collect::<Result<Vec<_>, anyhow::Error>>()?;

        c_code_to_instantiate.push_str(&format!("wasm_module_t *module = atom_{atom_to_run};"));

        let mut writer = BufWriter::new(File::create(&volume_object_path)?);
        volumes_object
            .write_stream(&mut writer)
            .map_err(|err| anyhow::anyhow!(err.to_string()))?;
        writer.flush()?;
        drop(writer);

        link_objects.push(volume_object_path.clone());

        for (name, obj) in compiled_modules {
            #[cfg(not(windows))]
            let object_path = working_dir.clone().join(&format!("{name}.o"));
            #[cfg(windows)]
            let object_path = working_dir.clone().join(&format!("{name}.obj"));

            let mut writer = BufWriter::new(File::create(&object_path)?);
            obj.write_stream(&mut writer)
                .map_err(|err| anyhow::anyhow!(err.to_string()))?;
            writer.flush()?;
            drop(writer);

            link_objects.push(object_path.clone());
        }

        // write C src to disk
        let c_src_path = working_dir.clone().join("wasmer_main.c");
        #[cfg(not(windows))]
        let c_src_obj = working_dir.clone().join("wasmer_main.o");
        #[cfg(windows)]
        let c_src_obj = working_dir.clone().join("wasmer_main.obj");

        let c_code = WASMER_MAIN_C_SOURCE
            .replace("#define WASI", "#define WASI\r\n#define WASI_PIRITA")
            .replace("// DECLARE_MODULES", &c_code_to_add)
            .replace("// INSTANTIATE_MODULES", &c_code_to_instantiate)
            .replace("##atom-name##", &atom_to_run)
            .replace("wasm_module_delete(module);", &deallocate_module);

        std::fs::write(&c_src_path, c_code.as_bytes())
            .context("Failed to open C source code file")?;

        run_c_compile(c_src_path.as_path(), &c_src_obj, self.target_triple.clone())
            .context("Failed to compile C source code")?;

        link_objects.push(c_src_obj.clone());

        LinkCode {
            object_paths: link_objects,
            output_path,
            additional_libraries: self.libraries.clone(),
            target: self.target_triple.clone(),
            ..Default::default()
        }
        .run()
        .context("Failed to link objects together")?;

        Ok(())
    }

    fn compile_c(&self, wasm_object_path: PathBuf, output_path: PathBuf) -> anyhow::Result<()> {
=======
    fn compile_c(
        &self,
        wasm_object_path: PathBuf,
        target_triple: Option<wasmer::Triple>,
        output_path: PathBuf,
    ) -> anyhow::Result<()> {
>>>>>>> da140898
        // write C src to disk
        let c_src_path = Path::new("wasmer_main.c");
        #[cfg(not(windows))]
        let c_src_obj = PathBuf::from("wasmer_main.o");
        #[cfg(windows)]
        let c_src_obj = PathBuf::from("wasmer_main.obj");

<<<<<<< HEAD
        std::fs::write(
            &c_src_path,
            WASMER_MAIN_C_SOURCE.replace("// WASI_DEFINES", "#define WASI"),
        )?;

        run_c_compile(c_src_path, &c_src_obj, self.target_triple.clone())
=======
        {
            let mut c_src_file = fs::OpenOptions::new()
                .create_new(true)
                .write(true)
                .open(&c_src_path)
                .context("Failed to open C source code file")?;
            c_src_file.write_all(WASMER_MAIN_C_SOURCE)?;
        }
        run_c_compile(c_src_path, &c_src_obj, target_triple.clone())
>>>>>>> da140898
            .context("Failed to compile C source code")?;

        LinkCode {
            object_paths: vec![c_src_obj, wasm_object_path],
            output_path,
            additional_libraries: self.libraries.clone(),
            target: target_triple,
            ..Default::default()
        }
        .run()
        .context("Failed to link objects together")?;

        Ok(())
    }

<<<<<<< HEAD
#[cfg(feature = "static-artifact-create")]
fn link(
    output_path: PathBuf,
    object_path: PathBuf,
    mut header_code_path: PathBuf,
) -> anyhow::Result<()> {
    let linkcode = LinkCode {
        object_paths: vec![object_path, "main_obj.obj".into()],
        output_path,
        ..Default::default()
    };
    let c_src_path = Path::new("wasmer_main.c");
    let mut libwasmer_path = get_libwasmer_path()?
        .canonicalize()
        .context("Failed to find libwasmer")?;
    println!("Using libwasmer: {}", libwasmer_path.display());
    let _lib_filename = libwasmer_path
        .file_name()
        .unwrap()
        .to_str()
        .unwrap()
        .to_string();
    libwasmer_path.pop();

    std::fs::write(&c_src_path, WASMER_STATIC_MAIN_C_SOURCE)
        .context("Failed to open C source code file")?;
=======
    fn compile_zig(
        &self,
        output_path: PathBuf,
        object_path: PathBuf,
        mut header_code_path: PathBuf,
        setup: &CrossCompileSetup,
    ) -> anyhow::Result<()> {
        let c_src_path = Path::new("wasmer_main.c");
        let CrossCompileSetup {
            ref target,
            ref zig_binary_path,
            ref library,
        } = setup;
        let mut libwasmer_path = library.to_path_buf();

        println!("Library Path: {}", libwasmer_path.display());
        /* Cross compilation is only possible with zig */
        println!("Using zig binary: {}", zig_binary_path.display());
        let zig_triple = triple_to_zig_triple(target);
        eprintln!("Using zig target triple: {}", &zig_triple);

        let lib_filename = libwasmer_path
            .file_name()
            .unwrap()
            .to_str()
            .unwrap()
            .to_string();
        libwasmer_path.pop();
        {
            let mut c_src_file = fs::OpenOptions::new()
                .create_new(true)
                .write(true)
                .open(&c_src_path)
                .context("Failed to open C source code file")?;
            c_src_file.write_all(WASMER_STATIC_MAIN_C_SOURCE)?;
        }

        if !header_code_path.is_dir() {
            header_code_path.pop();
        }

        if header_code_path.display().to_string().is_empty() {
            header_code_path = std::env::current_dir()?;
        }
>>>>>>> da140898

        /* Compile main function */
        let compilation = {
            let mut include_dir = libwasmer_path.clone();
            include_dir.pop();
            include_dir.push("include");

            let mut cmd = Command::new(zig_binary_path);
            let mut cmd_mut: &mut Command = cmd
                .arg("cc")
                .arg("-target")
                .arg(&zig_triple)
                .arg(&format!("-L{}", libwasmer_path.display()))
                .arg(&format!("-l:{}", lib_filename))
                .arg(&format!("-I{}", include_dir.display()))
                .arg(&format!("-I{}", header_code_path.display()));
            if !zig_triple.contains("windows") {
                cmd_mut = cmd_mut.arg("-lunwind");
            }
            cmd_mut
                .arg(&object_path)
                .arg(&c_src_path)
                .arg("-o")
                .arg(&output_path)
                .output()
                .context("Could not execute `zig`")?
        };
        if !compilation.status.success() {
            return Err(anyhow::anyhow!(String::from_utf8_lossy(
                &compilation.stderr
            )
            .to_string()));
        }
        Ok(())
    }

    #[cfg(feature = "static-artifact-create")]
    fn link(
        &self,
        output_path: PathBuf,
        object_path: PathBuf,
        mut header_code_path: PathBuf,
    ) -> anyhow::Result<()> {
        let linkcode = LinkCode {
            object_paths: vec![object_path, "main_obj.obj".into()],
            output_path,
            ..Default::default()
        };
        let c_src_path = Path::new("wasmer_main.c");
        let mut libwasmer_path = get_libwasmer_path()?
            .canonicalize()
            .context("Failed to find libwasmer")?;

        println!("Using libwasmer file: {}", libwasmer_path.display());

        let lib_filename = libwasmer_path
            .file_name()
            .unwrap()
            .to_str()
            .unwrap()
            .to_string();
        libwasmer_path.pop();
        {
            let mut c_src_file = fs::OpenOptions::new()
                .create_new(true)
                .write(true)
                .open(&c_src_path)
                .context("Failed to open C source code file")?;
            c_src_file.write_all(WASMER_STATIC_MAIN_C_SOURCE)?;
        }

        if !header_code_path.is_dir() {
            header_code_path.pop();
        }

        if header_code_path.display().to_string().is_empty() {
            header_code_path = std::env::current_dir()?;
        }

        /* Compile main function */
        let compilation = {
            Command::new("cc")
                .arg("-c")
                .arg(&c_src_path)
                .arg(if linkcode.optimization_flag.is_empty() {
                    "-O2"
                } else {
                    linkcode.optimization_flag.as_str()
                })
                .arg(&format!("-L{}", libwasmer_path.display()))
                .arg(&format!("-I{}", get_wasmer_include_directory()?.display()))
                .arg(&format!("-l:{}", lib_filename))
                //.arg("-lwasmer")
                // Add libraries required per platform.
                // We need userenv, sockets (Ws2_32), advapi32 for some system calls and bcrypt for random numbers.
                //#[cfg(windows)]
                //    .arg("-luserenv")
                //    .arg("-lWs2_32")
                //    .arg("-ladvapi32")
                //    .arg("-lbcrypt")
                // On unix we need dlopen-related symbols, libmath for a few things, and pthreads.
                //#[cfg(not(windows))]
                .arg("-ldl")
                .arg("-lm")
                .arg("-pthread")
                .arg(&format!("-I{}", header_code_path.display()))
                .arg("-v")
                .arg("-o")
                .arg("main_obj.obj")
                .output()?
        };
        if !compilation.status.success() {
            return Err(anyhow::anyhow!(String::from_utf8_lossy(
                &compilation.stderr
            )
            .to_string()));
        }
        linkcode.run().context("Failed to link objects together")?;
        Ok(())
    }
}

fn triple_to_zig_triple(target_triple: &Triple) -> String {
    let arch = match target_triple.architecture {
        wasmer_types::Architecture::X86_64 => "x86_64".into(),
        wasmer_types::Architecture::Aarch64(wasmer_types::Aarch64Architecture::Aarch64) => {
            "aarch64".into()
        }
        v => v.to_string(),
    };
    let os = match target_triple.operating_system {
        wasmer_types::OperatingSystem::Linux => "linux".into(),
        wasmer_types::OperatingSystem::Darwin => "macos".into(),
        wasmer_types::OperatingSystem::Windows => "windows".into(),
        v => v.to_string(),
    };
    let env = match target_triple.environment {
        wasmer_types::Environment::Musl => "musl",
        wasmer_types::Environment::Gnu => "gnu",
        wasmer_types::Environment::Msvc => "msvc",
        _ => "none",
    };
    format!("{}-{}-{}", arch, os, env)
}

fn get_wasmer_dir() -> anyhow::Result<PathBuf> {
    let wasmer_dir = PathBuf::from(
        env::var("WASMER_DIR")
            .or_else(|e| {
                option_env!("WASMER_INSTALL_PREFIX")
                    .map(str::to_string)
                    .ok_or(e)
            })
            .context("Trying to read env var `WASMER_DIR`")?,
    );
    let wasmer_dir = wasmer_dir.clone().canonicalize().unwrap_or(wasmer_dir);
    Ok(wasmer_dir)
}

fn get_wasmer_include_directory() -> anyhow::Result<PathBuf> {
    let mut path = get_wasmer_dir()?;
    if path.clone().join("wasmer.h").exists() {
        return Ok(path);
    }
    path.push("include");
    if !path.clone().join("wasmer.h").exists() {
        println!(
            "wasmer.h does not exist in {}, will probably default to the system path",
            path.canonicalize().unwrap().display()
        );
    }

    Ok(path)
}

/// path to the static libwasmer
fn get_libwasmer_path() -> anyhow::Result<PathBuf> {
    let path = get_wasmer_dir()?;

    // TODO: prefer headless Wasmer if/when it's a separate library.
    #[cfg(not(windows))]
    let libwasmer_static_name = "libwasmer.a";
    #[cfg(windows)]
    let libwasmer_static_name = "libwasmer.lib";

    if path.exists() && path.join(libwasmer_static_name).exists() {
        Ok(path.join(libwasmer_static_name))
    } else {
        Ok(path.join("lib").join(libwasmer_static_name))
    }
}

/// Compile the C code.
fn run_c_compile(
    path_to_c_src: &Path,
    output_name: &Path,
    target: Option<Triple>,
) -> anyhow::Result<()> {
    #[cfg(not(windows))]
    let c_compiler = "cc";
    // We must use a C++ compiler on Windows because wasm.h uses `static_assert`
    // which isn't available in `clang` on Windows.
    #[cfg(windows)]
    let c_compiler = "clang++";

    let mut command = Command::new(c_compiler);
    let command = command
        .arg("-O2")
        .arg("-c")
        .arg(path_to_c_src)
        .arg("-I")
        .arg(get_wasmer_include_directory()?);

    let command = if let Some(target) = target {
        command.arg("-target").arg(format!("{}", target))
    } else {
        command
    };

    let output = command.arg("-o").arg(output_name).output()?;

    if !output.status.success() {
        bail!(
            "C code compile failed with: stdout: {}\n\nstderr: {}",
            std::str::from_utf8(&output.stdout)
                .expect("stdout is not utf8! need to handle arbitrary bytes"),
            std::str::from_utf8(&output.stderr)
                .expect("stderr is not utf8! need to handle arbitrary bytes")
        );
    }
    Ok(())
}

/// Data used to run a linking command for generated artifacts.
#[derive(Debug)]
struct LinkCode {
    /// Path to the linker used to run the linking command.
    linker_path: PathBuf,
    /// String used as an optimization flag.
    optimization_flag: String,
    /// Paths of objects to link.
    object_paths: Vec<PathBuf>,
    /// Additional libraries to link against.
    additional_libraries: Vec<String>,
    /// Path to the output target.
    output_path: PathBuf,
    /// Path to the dir containing the static libwasmer library.
    libwasmer_path: PathBuf,
    /// The target to link the executable for.
    target: Option<Triple>,
}

impl Default for LinkCode {
    fn default() -> Self {
        #[cfg(not(windows))]
        let linker = "cc";
        #[cfg(windows)]
        let linker = "clang";
        Self {
            linker_path: PathBuf::from(linker),
            optimization_flag: String::from("-O2"),
            object_paths: vec![],
            additional_libraries: vec![],
            output_path: PathBuf::from("a.out"),
            libwasmer_path: get_libwasmer_path().unwrap(),
            target: None,
        }
    }
}

impl LinkCode {
    fn run(&self) -> anyhow::Result<()> {
        let libwasmer_path = self
            .libwasmer_path
            .clone()
            .canonicalize()
            .unwrap_or(self.libwasmer_path.clone());
        println!(
            "Using path `{}` as libwasmer path.",
            libwasmer_path.display()
        );
        let mut command = Command::new(&self.linker_path);
        let command = command
            .arg(&self.optimization_flag)
            .args(
                self.object_paths
                    .iter()
                    .map(|path| path.canonicalize().unwrap()),
            )
            .arg(&libwasmer_path);
        let command = if let Some(target) = &self.target {
            command.arg("-target").arg(format!("{}", target))
        } else {
            command
        };
        // Add libraries required per platform.
        // We need userenv, sockets (Ws2_32), advapi32 for some system calls and bcrypt for random numbers.
        #[cfg(windows)]
        let command = command
            .arg("-luserenv")
            .arg("-lWs2_32")
            .arg("-ladvapi32")
            .arg("-lbcrypt");
        // On unix we need dlopen-related symbols, libmath for a few things, and pthreads.
        #[cfg(not(windows))]
        let command = command.arg("-ldl").arg("-lm").arg("-pthread");
        let link_against_extra_libs = self
            .additional_libraries
            .iter()
            .map(|lib| format!("-l{}", lib));
        let command = command.args(link_against_extra_libs);
        let output = command.arg("-o").arg(&self.output_path).output()?;

        if !output.status.success() {
            bail!(
                "linking failed with: stdout: {}\n\nstderr: {}",
                std::str::from_utf8(&output.stdout)
                    .expect("stdout is not utf8! need to handle arbitrary bytes"),
                std::str::from_utf8(&output.stderr)
                    .expect("stderr is not utf8! need to handle arbitrary bytes")
            );
        }
        Ok(())
    }
}

#[cfg(feature = "http")]
mod http_fetch {
    use anyhow::{anyhow, Context, Result};
    use http_req::{
        request::Request,
        response::{Response, StatusCode},
        uri::Uri,
    };
    use std::convert::TryFrom;

    pub fn get_latest_release() -> Result<serde_json::Value> {
        let mut writer = Vec::new();
        let uri = Uri::try_from("https://api.github.com/repos/wasmerio/wasmer/releases").unwrap();

        let response = Request::new(&uri)
            .header("User-Agent", "wasmer")
            .header("Accept", "application/vnd.github.v3+json")
            .timeout(Some(std::time::Duration::new(30, 0)))
            .send(&mut writer)
            .map_err(anyhow::Error::new)
            .context("Could not lookup wasmer repository on Github.")?;

        if response.status_code() != StatusCode::new(200) {
            return Err(anyhow!(
                "Github API replied with non-200 status code: {}",
                response.status_code()
            ));
        }

        let v: std::result::Result<serde_json::Value, _> = serde_json::from_reader(&*writer);
        let mut response = v.map_err(anyhow::Error::new)?;

        if let Some(releases) = response.as_array_mut() {
            releases.retain(|r| {
                r["tag_name"].is_string() && !r["tag_name"].as_str().unwrap().is_empty()
            });
            releases.sort_by_cached_key(|r| r["tag_name"].as_str().unwrap_or_default().to_string());
            if let Some(latest) = releases.pop() {
                return Ok(latest);
            }
        }

        Err(anyhow!(
            "Could not get expected Github API response.\n\nReason: response format is not recognized:\n{:#?}", ""
        ))
    }

    pub fn download_release(
        mut release: serde_json::Value,
        target_triple: wasmer::Triple,
    ) -> Result<std::path::PathBuf> {
        if let Some(assets) = release["assets"].as_array_mut() {
            assets.retain(|a| {
                if let Some(name) = a["name"].as_str() {
                    match target_triple.architecture {
                        wasmer_types::Architecture::X86_64 => {
                            name.contains("x86_64") || name.contains("amd64")
                        }
                        wasmer_types::Architecture::Aarch64(
                            wasmer_types::Aarch64Architecture::Aarch64,
                        ) => name.contains("arm64") || name.contains("aarch64"),
                        _ => false,
                    }
                } else {
                    false
                }
            });
            assets.retain(|a| {
                if let Some(name) = a["name"].as_str() {
                    match target_triple.vendor {
                        wasmer_types::Vendor::Apple => {
                            name.contains("apple")
                                || name.contains("macos")
                                || name.contains("darwin")
                        }
                        wasmer_types::Vendor::Pc => name.contains("windows"),
                        _ => true,
                    }
                } else {
                    false
                }
            });
            assets.retain(|a| {
                if let Some(name) = a["name"].as_str() {
                    match target_triple.operating_system {
                        wasmer_types::OperatingSystem::Darwin => {
                            name.contains("apple")
                                || name.contains("darwin")
                                || name.contains("macos")
                        }
                        wasmer_types::OperatingSystem::Windows => name.contains("windows"),
                        wasmer_types::OperatingSystem::Linux => name.contains("linux"),
                        _ => false,
                    }
                } else {
                    false
                }
            });
            assets.retain(|a| {
                if let Some(name) = a["name"].as_str() {
                    match target_triple.environment {
                        wasmer_types::Environment::Musl => name.contains("musl"),
                        _ => !name.contains("musl"),
                    }
                } else {
                    false
                }
            });

            if assets.len() == 1 {
                let browser_download_url =
                    if let Some(url) = assets[0]["browser_download_url"].as_str() {
                        url.to_string()
                    } else {
                        return Err(anyhow!(
                            "Could not get download url from Github API response."
                        ));
                    };
                let filename = browser_download_url
                    .split('/')
                    .last()
                    .unwrap_or("output")
                    .to_string();
                let mut file = std::fs::File::create(&filename)?;
                println!("Downloading {} to {}", browser_download_url, &filename);
                let download_thread: std::thread::JoinHandle<Result<Response, anyhow::Error>> =
                    std::thread::spawn(move || {
                        let uri = Uri::try_from(browser_download_url.as_str())?;
                        let mut response = Request::new(&uri)
                            .header("User-Agent", "wasmer")
                            .send(&mut file)
                            .map_err(anyhow::Error::new)
                            .context("Could not lookup wasmer artifact on Github.")?;
                        if response.status_code() == StatusCode::new(302) {
                            let redirect_uri =
                                Uri::try_from(response.headers().get("Location").unwrap().as_str())
                                    .unwrap();
                            response = Request::new(&redirect_uri)
                                .header("User-Agent", "wasmer")
                                .send(&mut file)
                                .map_err(anyhow::Error::new)
                                .context("Could not lookup wasmer artifact on Github.")?;
                        }
                        Ok(response)
                    });
                let _response = download_thread
                    .join()
                    .expect("Could not join downloading thread");
                return Ok(filename.into());
            }
        }
        Err(anyhow!("Could not get release artifact."))
    }
}

fn untar(tarball: std::path::PathBuf) -> Result<Vec<String>> {
    let files = std::process::Command::new("tar")
        .arg("-tf")
        .arg(&tarball)
        .output()
        .expect("failed to execute process")
        .stdout;

    let files_s = String::from_utf8(files)?;

    let files = files_s
        .lines()
        .filter(|p| !p.ends_with('/'))
        .map(|s| s.to_string())
        .collect::<Vec<String>>();

    let _output = std::process::Command::new("tar")
        .arg("-xf")
        .arg(&tarball)
        .output()
        .expect("failed to execute process");
    Ok(files)
}

fn find_zig_binary(path: Option<PathBuf>) -> Result<PathBuf> {
    use std::env::split_paths;
    use std::ffi::OsStr;
    #[cfg(unix)]
    use std::os::unix::ffi::OsStrExt;
    let path_var = std::env::var("PATH").unwrap_or_default();
    #[cfg(unix)]
    let system_path_var = std::process::Command::new("getconf")
        .args(&["PATH"])
        .output()
        .map(|output| output.stdout)
        .unwrap_or_default();
    let retval = if let Some(p) = path {
        if p.exists() {
            p
        } else {
            return Err(anyhow!("Could not find `zig` binary in {}.", p.display()));
        }
    } else {
        let mut retval = None;
        for mut p in split_paths(&path_var).chain(split_paths(
            #[cfg(unix)]
            {
                &OsStr::from_bytes(&system_path_var[..])
            },
            #[cfg(not(unix))]
            {
                OsStr::new("")
            },
        )) {
            p.push("zig");
            if p.exists() {
                retval = Some(p);
                break;
            }
        }
        retval.ok_or_else(|| anyhow!("Could not find `zig` binary in PATH."))?
    };

    let version = std::process::Command::new(&retval)
        .arg("version")
        .output()
        .with_context(|| {
            format!(
                "Could not execute `zig` binary at path `{}`",
                retval.display()
            )
        })?
        .stdout;
    let version_slice = if let Some(pos) = version
        .iter()
        .position(|c| !(c.is_ascii_digit() || (*c == b'.')))
    {
        &version[..pos]
    } else {
        &version[..]
    };

    if version_slice < b"0.10.0".as_ref() {
        Err(anyhow!("`zig` binary in PATH (`{}`) is not a new enough version (`{}`): please use version `0.10.0` or newer.", retval.display(), String::from_utf8_lossy(version_slice)))
    } else {
        Ok(retval)
    }
}<|MERGE_RESOLUTION|>--- conflicted
+++ resolved
@@ -3,12 +3,9 @@
 use super::ObjectFormat;
 use crate::store::CompilerOptions;
 use anyhow::{Context, Result};
-<<<<<<< HEAD
 #[cfg(feature = "pirita_file")]
 use pirita::{ParseOptions, PiritaFileMmap};
-=======
 use clap::Parser;
->>>>>>> da140898
 use std::env;
 use std::fs;
 use std::fs::File;
@@ -138,7 +135,6 @@
                 Target::new(target_triple.clone(), features)
             })
             .unwrap_or_default();
-<<<<<<< HEAD
 
         let starting_cd = env::current_dir()?;
         let wasm_module_path = starting_cd.join(&self.path);
@@ -157,8 +153,6 @@
         println!("Compiler: {}", compiler_type.to_string());
         println!("Target: {}", target.triple());
         println!("Format: {:?}", object_format);
-=======
->>>>>>> da140898
 
         let object_format = self.object_format.unwrap_or(ObjectFormat::Symbols);
         let working_dir = tempfile::tempdir()?;
@@ -266,72 +260,6 @@
         #[cfg(not(windows))]
         let wasm_object_path = working_dir.clone().join("wasm.o");
         #[cfg(windows)]
-<<<<<<< HEAD
-        let wasm_object_path = working_dir.clone().join("wasm.obj");
-
-        match object_format {
-            ObjectFormat::Serialized => {
-                let module = Module::from_file(&store, &wasm_module_path);
-                let module = module.context("failed to compile Wasm")?;
-                let bytes = module.serialize()?;
-                let mut obj = get_object_for_target(target.triple())?;
-                emit_serialized(&mut obj, &bytes, target.triple(), "WASMER_MODULE")?;
-                let mut writer = BufWriter::new(File::create(&wasm_object_path)?);
-                obj.write_stream(&mut writer)
-                    .map_err(|err| anyhow::anyhow!(err.to_string()))?;
-                writer.flush()?;
-                drop(writer);
-
-                self.compile_c(wasm_object_path, output_path)?;
-            }
-            #[cfg(not(feature = "static-artifact-create"))]
-            ObjectFormat::Symbols => {
-                return Err(anyhow!("This version of wasmer-cli hasn't been compiled with static artifact support. You need to enable the `static-artifact-create` feature during compilation."));
-            }
-            #[cfg(feature = "static-artifact-create")]
-            ObjectFormat::Symbols => {
-                let engine = store.engine();
-                let engine_inner = engine.inner();
-                let compiler = engine_inner.compiler()?;
-                let features = engine_inner.features();
-                let tunables = store.tunables();
-                let data: Vec<u8> = fs::read(wasm_module_path)?;
-                let prefixer: Option<Box<dyn Fn(&[u8]) -> String + Send>> = None;
-                let (module_info, obj, metadata_length, symbol_registry) =
-                    Artifact::generate_object(
-                        compiler, &data, prefixer, &target, tunables, features,
-                    )?;
-
-                let header_file_src = crate::c_gen::staticlib_header::generate_header_file(
-                    &module_info,
-                    &*symbol_registry,
-                    metadata_length,
-                );
-                /* Write object file with functions */
-                let object_file_path: std::path::PathBuf =
-                    std::path::Path::new("functions.o").into();
-                let mut writer = BufWriter::new(File::create(&object_file_path)?);
-                obj.write_stream(&mut writer)
-                    .map_err(|err| anyhow::anyhow!(err.to_string()))?;
-                writer.flush()?;
-                /* Write down header file that includes pointer arrays and the deserialize function
-                 * */
-                let mut writer = BufWriter::new(File::create("static_defs.h")?);
-                writer.write_all(header_file_src.as_bytes())?;
-                writer.flush()?;
-                link(
-                    output_path,
-                    object_file_path,
-                    std::path::Path::new("static_defs.h").into(),
-                )?;
-            }
-        }
-
-        eprintln!(
-            "✔ Native executable compiled successfully to `{}`.",
-            self.output.display(),
-        );
-=======
         let wasm_object_path = PathBuf::from("wasm.obj");
 
         let wasm_module_path = starting_cd.join(&self.path);
@@ -437,12 +365,10 @@
                 self.output.display(),
             );
         }
->>>>>>> da140898
 
         Ok(())
     }
 
-<<<<<<< HEAD
     #[cfg(feature = "pirita_file")]
     fn create_exe_pirita(&self, file: &PiritaFileMmap, target: Target) -> anyhow::Result<()> {
         let starting_cd = env::current_dir()?;
@@ -579,15 +505,12 @@
         Ok(())
     }
 
-    fn compile_c(&self, wasm_object_path: PathBuf, output_path: PathBuf) -> anyhow::Result<()> {
-=======
     fn compile_c(
         &self,
         wasm_object_path: PathBuf,
         target_triple: Option<wasmer::Triple>,
         output_path: PathBuf,
     ) -> anyhow::Result<()> {
->>>>>>> da140898
         // write C src to disk
         let c_src_path = Path::new("wasmer_main.c");
         #[cfg(not(windows))]
@@ -595,24 +518,12 @@
         #[cfg(windows)]
         let c_src_obj = PathBuf::from("wasmer_main.obj");
 
-<<<<<<< HEAD
         std::fs::write(
             &c_src_path,
             WASMER_MAIN_C_SOURCE.replace("// WASI_DEFINES", "#define WASI"),
         )?;
 
         run_c_compile(c_src_path, &c_src_obj, self.target_triple.clone())
-=======
-        {
-            let mut c_src_file = fs::OpenOptions::new()
-                .create_new(true)
-                .write(true)
-                .open(&c_src_path)
-                .context("Failed to open C source code file")?;
-            c_src_file.write_all(WASMER_MAIN_C_SOURCE)?;
-        }
-        run_c_compile(c_src_path, &c_src_obj, target_triple.clone())
->>>>>>> da140898
             .context("Failed to compile C source code")?;
 
         LinkCode {
@@ -628,34 +539,6 @@
         Ok(())
     }
 
-<<<<<<< HEAD
-#[cfg(feature = "static-artifact-create")]
-fn link(
-    output_path: PathBuf,
-    object_path: PathBuf,
-    mut header_code_path: PathBuf,
-) -> anyhow::Result<()> {
-    let linkcode = LinkCode {
-        object_paths: vec![object_path, "main_obj.obj".into()],
-        output_path,
-        ..Default::default()
-    };
-    let c_src_path = Path::new("wasmer_main.c");
-    let mut libwasmer_path = get_libwasmer_path()?
-        .canonicalize()
-        .context("Failed to find libwasmer")?;
-    println!("Using libwasmer: {}", libwasmer_path.display());
-    let _lib_filename = libwasmer_path
-        .file_name()
-        .unwrap()
-        .to_str()
-        .unwrap()
-        .to_string();
-    libwasmer_path.pop();
-
-    std::fs::write(&c_src_path, WASMER_STATIC_MAIN_C_SOURCE)
-        .context("Failed to open C source code file")?;
-=======
     fn compile_zig(
         &self,
         output_path: PathBuf,
@@ -700,7 +583,6 @@
         if header_code_path.display().to_string().is_empty() {
             header_code_path = std::env::current_dir()?;
         }
->>>>>>> da140898
 
         /* Compile main function */
         let compilation = {
