--- conflicted
+++ resolved
@@ -14,21 +14,10 @@
     journal_path: PathBuf,
 }
 
-<<<<<<< HEAD
-impl AsyncCliCommand for CmdJournalImport {
-    fn run_async(self) -> futures::future::BoxFuture<'static, Result<(), anyhow::Error>> {
-        Box::pin(self.run())
-    }
-}
-
-impl CmdJournalImport {
-    async fn run(self) -> Result<(), anyhow::Error> {
-=======
-impl CliCommand for CmdJournaImport {
+impl CliCommand for CmdJournalImport {
     type Output = ();
 
     fn run(self) -> Result<(), anyhow::Error> {
->>>>>>> 5aba7075
         // Erase the journal file at the path and reopen it
         if self.journal_path.exists() {
             std::fs::remove_file(&self.journal_path)?;
