--- conflicted
+++ resolved
@@ -675,11 +675,7 @@
         );
 
         *cached_memories.entry(index).or_insert_with(|| {
-<<<<<<< HEAD
-            let (memory_array_ptr_ptr, index, memory_type, field_name) =
-=======
-            let (memory_array_ptr_ptr, index, memory_type, minimum, maximum) =
->>>>>>> d8888c94
+            let (memory_array_ptr_ptr, index, memory_type, minimum, maximum, field_name) =
                 match index.local_or_import(info) {
                     LocalOrImport::Local(local_mem_index) => (
                         unsafe {
@@ -691,12 +687,9 @@
                         },
                         local_mem_index.index() as u64,
                         info.memories[local_mem_index].memory_type(),
-<<<<<<< HEAD
-                        "context_field_ptr_to_local_memory",
-=======
                         info.memories[local_mem_index].minimum,
                         info.memories[local_mem_index].maximum,
->>>>>>> d8888c94
+                        "context_field_ptr_to_local_memory",
                     ),
                     LocalOrImport::Import(import_mem_index) => (
                         unsafe {
@@ -708,12 +701,9 @@
                         },
                         import_mem_index.index() as u64,
                         info.imported_memories[import_mem_index].1.memory_type(),
-<<<<<<< HEAD
-                        "context_field_ptr_to_imported_memory",
-=======
                         info.imported_memories[import_mem_index].1.minimum,
                         info.imported_memories[import_mem_index].1.maximum,
->>>>>>> d8888c94
+                        "context_field_ptr_to_imported_memory",
                     ),
                 };
 
@@ -766,7 +756,6 @@
                         .into_pointer_value();
                     let bounds = cache_builder
                         .build_load(ptr_to_bounds, "bounds")
-<<<<<<< HEAD
                         .into_int_value();
                     tbaa_label(
                         module.clone(),
@@ -782,14 +771,13 @@
                         bounds.as_instruction_value().unwrap(),
                         Some(index as u32),
                     );
-                    MemoryCache::Static { base_ptr, bounds }
+                    MemoryCache::Static {
+                        base_ptr,
+                        bounds,
+                        minimum,
+                        maximum,
+                    }
                 }
-=======
-                        .into_int_value(),
-                    minimum,
-                    maximum,
-                },
->>>>>>> d8888c94
             }
         })
     }
