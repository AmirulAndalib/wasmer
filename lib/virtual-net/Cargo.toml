--- conflicted
+++ resolved
@@ -22,12 +22,8 @@
 virtual-io  = { path = "../virtual-io", version = "0.1.0", default-features = false }
 
 [features]
-<<<<<<< HEAD
 host-net = [ "tokio", "libc", "virtual-io/sys", "tokio/net", "socket2", "mio" ]
-=======
-host-net = [ "tokio", "libc" ]
 
 [package.metadata.docs.rs]
 features = ["host-net"]
-rustc-args = ["--cfg", "docsrs"]
->>>>>>> 5c8e76c8
+rustc-args = ["--cfg", "docsrs"]