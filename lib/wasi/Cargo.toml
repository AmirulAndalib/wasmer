[package]
name = "wasmer-wasi"
version = "1.0.2"
description = "WASI implementation library for Wasmer WebAssembly runtime"
categories = ["wasm", "os"]
keywords = ["wasm", "webassembly", "wasi", "sandbox", "ABI"]
authors = ["Wasmer Engineering Team <engineering@wasmer.io>"]
repository = "https://github.com/wasmerio/wasmer"
license = "MIT"
readme = "README.md"
edition = "2018"

[dependencies]
bincode = "1"
byteorder = "1.3"
thiserror = "1"
generational-arena = { version = "0.2", features = ["serde"] }
libc = { version = "^0.2", default-features = false }
tracing = { version = "0.1" }
getrandom = "0.2"
time = "0.1"
typetag = "0.1"
serde = { version = "1.0", features = ["derive"] }
<<<<<<< HEAD
tokio = { version = "0.2", features = ["full"], optional = true }
futures = { version = "0.3", optional = true }
crossbeam = { version = "0.7", optional = true }
flurry = { version = "0.3", optional = true }
wasmer = { path = "../api", version = "1.0.0-alpha3", default-features = false }
uuid = { version = "0.8", features = ["v4"] }
=======
wasmer = { path = "../api", version = "1.0.2", default-features = false }
>>>>>>> c19ebc35

[target.'cfg(windows)'.dependencies]
winapi = "0.3"

[features]
<<<<<<< HEAD
default = ["wasio", "wasio-executor-tokio"]
wasio = []
wasio-executor-tokio = ["tokio", "futures", "crossbeam", "flurry"]
=======
default = ["logging"]
logging = ["tracing/log"]
disable-all-logging = ["tracing/release_max_level_off", "tracing/max_level_off"]
>>>>>>> c19ebc35
<|MERGE_RESOLUTION|>--- conflicted
+++ resolved
@@ -21,27 +21,19 @@
 time = "0.1"
 typetag = "0.1"
 serde = { version = "1.0", features = ["derive"] }
-<<<<<<< HEAD
 tokio = { version = "0.2", features = ["full"], optional = true }
 futures = { version = "0.3", optional = true }
 crossbeam = { version = "0.7", optional = true }
 flurry = { version = "0.3", optional = true }
-wasmer = { path = "../api", version = "1.0.0-alpha3", default-features = false }
 uuid = { version = "0.8", features = ["v4"] }
-=======
 wasmer = { path = "../api", version = "1.0.2", default-features = false }
->>>>>>> c19ebc35
 
 [target.'cfg(windows)'.dependencies]
 winapi = "0.3"
 
 [features]
-<<<<<<< HEAD
-default = ["wasio", "wasio-executor-tokio"]
+default = ["logging", "wasio", "wasio-executor-tokio"]
 wasio = []
 wasio-executor-tokio = ["tokio", "futures", "crossbeam", "flurry"]
-=======
-default = ["logging"]
 logging = ["tracing/log"]
-disable-all-logging = ["tracing/release_max_level_off", "tracing/max_level_off"]
->>>>>>> c19ebc35
+disable-all-logging = ["tracing/release_max_level_off", "tracing/max_level_off"]