--- conflicted
+++ resolved
@@ -68,13 +68,8 @@
         .conditional_union(&binary)
         .await
         .map_err(|err| {
-<<<<<<< HEAD
-            tracing::error!("failed to union file system - {}", err);
-            SpawnError::InternalError
-=======
             tracing::warn!("failed to union file system - {err}");
             SpawnError::FileSystemError
->>>>>>> d7924a12
         })?;
     tracing::debug!("{:?}", env.state.fs);
 
