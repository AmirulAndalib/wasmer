//! WebC container support for running WASI modules

use std::{path::PathBuf, sync::Arc};

use anyhow::{Context, Error};
use tracing::Instrument;
use virtual_fs::{ArcBoxFile, TmpFileSystem, VirtualFile};
use wasmer::Module;
use webc::metadata::{annotations::Wasi, Command};

use crate::{
    bin_factory::BinaryPackage,
    capabilities::Capabilities,
    runners::{wasi_common::CommonWasiOptions, MappedDirectory},
<<<<<<< HEAD
    snapshot::{DynSnapshotCapturer, SnapshotTrigger},
    state::SnapshotRestore,
    Runtime, WasiEnvBuilder,
=======
    runtime::task_manager::VirtualTaskManagerExt,
    Runtime, WasiEnvBuilder, WasiRuntimeError,
>>>>>>> 54b8253d
};

use super::wasi_common::MappedCommand;

#[derive(Debug, Default, Clone)]
pub struct WasiRunner {
    wasi: CommonWasiOptions,
    stdin: Option<ArcBoxFile>,
    stdout: Option<ArcBoxFile>,
    stderr: Option<ArcBoxFile>,
}

impl WasiRunner {
    /// Constructs a new `WasiRunner`.
    pub fn new() -> Self {
        WasiRunner::default()
    }

    /// Returns the current arguments for this `WasiRunner`
    pub fn get_args(&self) -> Vec<String> {
        self.wasi.args.clone()
    }

    /// Builder method to provide CLI args to the runner
    pub fn with_args<A, S>(mut self, args: A) -> Self
    where
        A: IntoIterator<Item = S>,
        S: Into<String>,
    {
        self.set_args(args);
        self
    }

    /// Set the CLI args
    pub fn set_args<A, S>(&mut self, args: A)
    where
        A: IntoIterator<Item = S>,
        S: Into<String>,
    {
        self.wasi.args = args.into_iter().map(|s| s.into()).collect();
    }

    /// Builder method to provide environment variables to the runner.
    pub fn with_env(mut self, key: impl Into<String>, value: impl Into<String>) -> Self {
        self.set_env(key, value);
        self
    }

    /// Provide environment variables to the runner.
    pub fn set_env(&mut self, key: impl Into<String>, value: impl Into<String>) {
        self.wasi.env.insert(key.into(), value.into());
    }

    pub fn with_envs<I, K, V>(mut self, envs: I) -> Self
    where
        I: IntoIterator<Item = (K, V)>,
        K: Into<String>,
        V: Into<String>,
    {
        self.set_envs(envs);
        self
    }

    pub fn set_envs<I, K, V>(&mut self, envs: I)
    where
        I: IntoIterator<Item = (K, V)>,
        K: Into<String>,
        V: Into<String>,
    {
        for (key, value) in envs {
            self.wasi.env.insert(key.into(), value.into());
        }
    }

    pub fn with_forward_host_env(mut self, forward: bool) -> Self {
        self.set_forward_host_env(forward);
        self
    }

    pub fn set_forward_host_env(&mut self, forward: bool) {
        self.wasi.forward_host_env = forward;
    }

    pub fn with_mapped_directories<I, D>(mut self, dirs: I) -> Self
    where
        I: IntoIterator<Item = D>,
        D: Into<MappedDirectory>,
    {
        self.wasi
            .mapped_dirs
            .extend(dirs.into_iter().map(|d| d.into()));
        self
    }

    pub fn set_current_dir(&mut self, dir: impl Into<PathBuf>) {
        self.wasi.current_dir = Some(dir.into());
    }

    pub fn with_current_dir(mut self, dir: impl Into<PathBuf>) -> Self {
        self.set_current_dir(dir);
        self
    }

    /// Add a package that should be available to the instance at runtime.
    pub fn add_injected_package(&mut self, pkg: BinaryPackage) -> &mut Self {
        self.wasi.injected_packages.push(pkg);
        self
    }

    /// Add a package that should be available to the instance at runtime.
    pub fn with_injected_package(mut self, pkg: BinaryPackage) -> Self {
        self.add_injected_package(pkg);
        self
    }

    /// Add packages that should be available to the instance at runtime.
    pub fn add_injected_packages(
        &mut self,
        packages: impl IntoIterator<Item = BinaryPackage>,
    ) -> &mut Self {
        self.wasi.injected_packages.extend(packages);
        self
    }

    /// Add packages that should be available to the instance at runtime.
    pub fn with_injected_packages(
        mut self,
        packages: impl IntoIterator<Item = BinaryPackage>,
    ) -> Self {
        self.add_injected_packages(packages);
        self
    }

    pub fn add_mapped_host_command(&mut self, alias: impl Into<String>, target: impl Into<String>) {
        self.wasi.mapped_host_commands.push(MappedCommand {
            alias: alias.into(),
            target: target.into(),
        });
    }

    pub fn with_mapped_host_command(
        mut self,
        alias: impl Into<String>,
        target: impl Into<String>,
    ) -> Self {
        self.add_mapped_host_command(alias, target);
        self
    }

    pub fn add_mapped_host_commands(&mut self, commands: impl IntoIterator<Item = MappedCommand>) {
        self.wasi.mapped_host_commands.extend(commands);
    }

    pub fn with_mapped_host_commands(
        mut self,
        commands: impl IntoIterator<Item = MappedCommand>,
    ) -> Self {
        self.add_mapped_host_commands(commands);
        self
    }

    pub fn capabilities_mut(&mut self) -> &mut Capabilities {
        &mut self.wasi.capabilities
    }

    pub fn with_capabilities(mut self, capabilities: Capabilities) -> Self {
        self.set_capabilities(capabilities);
        self
    }

    pub fn set_capabilities(&mut self, capabilities: Capabilities) {
        self.wasi.capabilities = capabilities;
    }

    pub fn add_snapshot_trigger(&mut self, on: SnapshotTrigger) -> &mut Self {
        self.wasi.snapshot_on.push(on);
        self
    }

    pub fn with_snapshot_restore(
        &mut self,
        restorer: Arc<DynSnapshotCapturer>,
        n_snapshots: Option<usize>,
    ) -> &mut Self {
        self.wasi.snapshot_restore.replace(SnapshotRestore {
            restorer,
            n_snapshots,
        });
        self
    }

    pub fn with_snapshot_save(&mut self, capturer: Arc<DynSnapshotCapturer>) -> &mut Self {
        self.wasi.snapshot_save.replace(capturer);
        self
    }

    pub fn with_stdin(mut self, stdin: Box<dyn VirtualFile + Send + Sync>) -> Self {
        self.set_stdin(stdin);
        self
    }

    pub fn set_stdin(&mut self, stdin: Box<dyn VirtualFile + Send + Sync>) -> &mut Self {
        self.stdin = Some(ArcBoxFile::new(stdin));
        self
    }

    pub fn with_stdout(mut self, stdout: Box<dyn VirtualFile + Send + Sync>) -> Self {
        self.set_stdout(stdout);
        self
    }

    pub fn set_stdout(&mut self, stdout: Box<dyn VirtualFile + Send + Sync>) -> &mut Self {
        self.stdout = Some(ArcBoxFile::new(stdout));
        self
    }

    pub fn with_stderr(mut self, stderr: Box<dyn VirtualFile + Send + Sync>) -> Self {
        self.set_stderr(stderr);
        self
    }

    pub fn set_stderr(&mut self, stderr: Box<dyn VirtualFile + Send + Sync>) -> &mut Self {
        self.stderr = Some(ArcBoxFile::new(stderr));
        self
    }

    #[tracing::instrument(level = "debug", skip_all)]
    pub(crate) fn prepare_webc_env(
        &self,
        program_name: &str,
        wasi: &Wasi,
        pkg: Option<&BinaryPackage>,
        runtime: Arc<dyn Runtime + Send + Sync>,
        root_fs: Option<TmpFileSystem>,
    ) -> Result<WasiEnvBuilder, anyhow::Error> {
        let mut builder = WasiEnvBuilder::new(program_name).runtime(runtime);

        let container_fs = if let Some(pkg) = pkg {
            builder.add_webc(pkg.clone());
            Some(Arc::clone(&pkg.webc_fs))
        } else {
            None
        };

        self.wasi
            .prepare_webc_env(&mut builder, container_fs, wasi, root_fs)?;

        if let Some(stdin) = &self.stdin {
            builder.set_stdin(Box::new(stdin.clone()));
        }
        if let Some(stdout) = &self.stdout {
            builder.set_stdout(Box::new(stdout.clone()));
        }
        if let Some(stderr) = &self.stderr {
            builder.set_stderr(Box::new(stderr.clone()));
        }

        Ok(builder)
    }

    pub fn run_wasm(
        &self,
        runtime: Arc<dyn Runtime + Send + Sync>,
        program_name: &str,
        module: &Module,
        asyncify: bool,
    ) -> Result<(), Error> {
        let wasi = webc::metadata::annotations::Wasi::new(program_name);
        let mut store = runtime.new_store();
        let env = self.prepare_webc_env(program_name, &wasi, None, runtime, None)?;

        if asyncify {
            env.run_with_store_async(module.clone(), store)?;
        } else {
            env.run_with_store(module.clone(), &mut store)?;
        }

        Ok(())
    }
}

impl crate::runners::Runner for WasiRunner {
    fn can_run_command(command: &Command) -> Result<bool, Error> {
        Ok(command
            .runner
            .starts_with(webc::metadata::annotations::WASI_RUNNER_URI))
    }

    #[tracing::instrument(skip_all)]
    fn run_command(
        &mut self,
        command_name: &str,
        pkg: &BinaryPackage,
        runtime: Arc<dyn Runtime + Send + Sync>,
    ) -> Result<(), Error> {
        let cmd = pkg
            .get_command(command_name)
            .with_context(|| format!("The package doesn't contain a \"{command_name}\" command"))?;
        let wasi = cmd
            .metadata()
            .annotation("wasi")?
            .unwrap_or_else(|| Wasi::new(command_name));

<<<<<<< HEAD
        let module = runtime.load_module_sync(cmd.atom())?;
        let mut store = runtime.new_store();

        #[allow(unused_mut)]
        let mut env = self
            .prepare_webc_env(command_name, &wasi, pkg, runtime, None)
            .context("Unable to prepare the WASI environment")?;

        #[cfg(feature = "snapshot")]
        for snapshot_trigger in self.wasi.snapshot_on.iter().cloned() {
            env.add_snapshot_trigger(snapshot_trigger);
        }

        #[cfg(feature = "snapshot")]
        if let Some(capturer) = self.wasi.snapshot_save.clone() {
            env = env.with_snapshot_save(capturer);
        }

        #[cfg(feature = "snapshot")]
        if let Some(restore) = self.wasi.snapshot_restore.clone() {
            env = env.with_snapshot_restore(restore.restorer, restore.n_snapshots);
        }

        if self
            .wasi
            .capabilities
            .threading
            .enable_asynchronous_threading
        {
            env.run_with_store_async(module, store)?;
=======
        let env = self
            .prepare_webc_env(command_name, &wasi, Some(pkg), Arc::clone(&runtime), None)
            .context("Unable to prepare the WASI environment")?
            .build()?;

        let store = runtime.new_store();

        let command_name = command_name.to_string();
        let tasks = runtime.task_manager().clone();
        let pkg = pkg.clone();

        let exit_code = tasks.spawn_and_block_on(
            async move {
                let mut task_handle =
                    crate::bin_factory::spawn_exec(pkg, &command_name, store, env, &runtime)
                        .await
                        .context("Spawn failed")?;

                task_handle
                    .wait_finished()
                    .await
                    .map_err(|err| Arc::into_inner(err).expect("Error shouldn't be shared"))
                    .context("Unable to wait for the process to exit")
            }
            .in_current_span(),
        )?;

        if exit_code.raw() == 0 {
            Ok(())
>>>>>>> 54b8253d
        } else {
            Err(WasiRuntimeError::Wasi(crate::WasiError::Exit(exit_code)).into())
        }
    }
}

#[cfg(test)]
mod tests {
    use super::*;

    #[test]
    fn send_and_sync() {
        fn assert_send<T: Send>() {}
        fn assert_sync<T: Sync>() {}

        assert_send::<WasiRunner>();
        assert_sync::<WasiRunner>();
    }
}<|MERGE_RESOLUTION|>--- conflicted
+++ resolved
@@ -12,14 +12,9 @@
     bin_factory::BinaryPackage,
     capabilities::Capabilities,
     runners::{wasi_common::CommonWasiOptions, MappedDirectory},
-<<<<<<< HEAD
+    runtime::task_manager::VirtualTaskManagerExt,
     snapshot::{DynSnapshotCapturer, SnapshotTrigger},
-    state::SnapshotRestore,
-    Runtime, WasiEnvBuilder,
-=======
-    runtime::task_manager::VirtualTaskManagerExt,
-    Runtime, WasiEnvBuilder, WasiRuntimeError,
->>>>>>> 54b8253d
+    Runtime, SnapshotRestore, WasiEnvBuilder, WasiRuntimeError,
 };
 
 use super::wasi_common::MappedCommand;
@@ -323,13 +318,8 @@
             .annotation("wasi")?
             .unwrap_or_else(|| Wasi::new(command_name));
 
-<<<<<<< HEAD
-        let module = runtime.load_module_sync(cmd.atom())?;
-        let mut store = runtime.new_store();
-
-        #[allow(unused_mut)]
         let mut env = self
-            .prepare_webc_env(command_name, &wasi, pkg, runtime, None)
+            .prepare_webc_env(command_name, &wasi, Some(pkg), Arc::clone(&runtime), None)
             .context("Unable to prepare the WASI environment")?;
 
         #[cfg(feature = "snapshot")]
@@ -347,19 +337,7 @@
             env = env.with_snapshot_restore(restore.restorer, restore.n_snapshots);
         }
 
-        if self
-            .wasi
-            .capabilities
-            .threading
-            .enable_asynchronous_threading
-        {
-            env.run_with_store_async(module, store)?;
-=======
-        let env = self
-            .prepare_webc_env(command_name, &wasi, Some(pkg), Arc::clone(&runtime), None)
-            .context("Unable to prepare the WASI environment")?
-            .build()?;
-
+        let env = env.build()?;
         let store = runtime.new_store();
 
         let command_name = command_name.to_string();
@@ -384,7 +362,6 @@
 
         if exit_code.raw() == 0 {
             Ok(())
->>>>>>> 54b8253d
         } else {
             Err(WasiRuntimeError::Wasi(crate::WasiError::Exit(exit_code)).into())
         }
